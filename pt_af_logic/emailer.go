--- conflicted
+++ resolved
@@ -479,16 +479,12 @@
 		return nil, fmt.Errorf("object.GetUser(approver): %w", err)
 	}
 
-<<<<<<< HEAD
 	mskLoc, err := time.LoadLocation("Europe/Moscow")
 	if err != nil {
 		return nil, fmt.Errorf("time.LoadLocation: %w", err)
 	}
 
-	approverTime, err := time.Parse("2006-01-02T15:04:05-07:00", current.ApproveTime)
-=======
 	approverTime, err := time.Parse("2006-01-02T15:04:05Z07:00", current.ApproveTime)
->>>>>>> 0d19558a
 	if err != nil {
 		return nil, fmt.Errorf("time.Parse: %w", err)
 	}
