// Copyright 2021 The Casdoor Authors. All Rights Reserved.
//
// Licensed under the Apache License, Version 2.0 (the "License");
// you may not use this file except in compliance with the License.
// You may obtain a copy of the License at
//
//      http://www.apache.org/licenses/LICENSE-2.0
//
// Unless required by applicable law or agreed to in writing, software
// distributed under the License is distributed on an "AS IS" BASIS,
// WITHOUT WARRANTIES OR CONDITIONS OF ANY KIND, either express or implied.
// See the License for the specific language governing permissions and
// limitations under the License.

package object

import (
	"fmt"
	"strconv"

	"github.com/casdoor/casdoor/conf"
	"github.com/casdoor/casdoor/cred"
	"github.com/casdoor/casdoor/i18n"
	"github.com/casdoor/casdoor/util"
	"github.com/xorm-io/builder"
	"github.com/xorm-io/core"
)

type AccountItem struct {
	Name       string `json:"name"`
	Visible    bool   `json:"visible"`
	ViewRule   string `json:"viewRule"`
	ModifyRule string `json:"modifyRule"`
}

type ThemeData struct {
	ThemeType    string `xorm:"varchar(30)" json:"themeType"`
	ColorPrimary string `xorm:"varchar(10)" json:"colorPrimary"`
	BorderRadius int    `xorm:"int" json:"borderRadius"`
	IsCompact    bool   `xorm:"bool" json:"isCompact"`
	IsEnabled    bool   `xorm:"bool" json:"isEnabled"`
}

type MfaItem struct {
	Name string `json:"name"`
	Rule string `json:"rule"`
}

type Organization struct {
	Owner       string `xorm:"varchar(100) notnull pk" json:"owner"`
	Name        string `xorm:"varchar(100) notnull pk" json:"name"`
	CreatedTime string `xorm:"varchar(100)" json:"createdTime"`

	DisplayName        string     `xorm:"varchar(100)" json:"displayName"`
	WebsiteUrl         string     `xorm:"varchar(100)" json:"websiteUrl"`
	Favicon            string     `xorm:"varchar(100)" json:"favicon"`
	PasswordType       string     `xorm:"varchar(100)" json:"passwordType"`
	PasswordSalt       string     `xorm:"varchar(100)" json:"passwordSalt"`
	PasswordOptions    []string   `xorm:"varchar(100)" json:"passwordOptions"`
	CountryCodes       []string   `xorm:"varchar(200)"  json:"countryCodes"`
	DefaultAvatar      string     `xorm:"varchar(200)" json:"defaultAvatar"`
	DefaultApplication string     `xorm:"varchar(100)" json:"defaultApplication"`
	Tags               []string   `xorm:"mediumtext" json:"tags"`
	Languages          []string   `xorm:"varchar(255)" json:"languages"`
	ThemeData          *ThemeData `xorm:"json" json:"themeData"`
	MasterPassword     string     `xorm:"varchar(100)" json:"masterPassword"`
	InitScore          int        `json:"initScore"`
	EnableSoftDeletion bool       `json:"enableSoftDeletion"`
	IsProfilePublic    bool       `json:"isProfilePublic"`
	BlueprintsApplied  bool       `json:"blueprintsApplied"`

<<<<<<< HEAD
	MfaItems     []*MfaItem        `xorm:"varchar(300)" json:"mfaItems"`
	AccountItems []*AccountItem    `xorm:"varchar(3000)" json:"accountItems"`
	Properties   map[string]string `json:"properties"`

	Email       string `xorm:"varchar(100)" json:"email"`
	Phone       string `xorm:"varchar(20)" json:"phone"`
	CountryCode string `xorm:"varchar(6)" json:"countryCode"`
	Manager     string `xorm:"varchar(100)" json:"manager"`
=======
	MfaItems     []*MfaItem     `xorm:"varchar(300)" json:"mfaItems"`
	AccountItems []*AccountItem `xorm:"varchar(5000)" json:"accountItems"`
>>>>>>> 0d48da24
}

func GetOrganizationCount(owner, field, value string) (int64, error) {
	session := GetSession(owner, -1, -1, field, value, "", "")
	return session.Count(&Organization{})
}

func GetOrganizations(owner string, name ...string) ([]*Organization, error) {
	organizations := []*Organization{}
	if name != nil && len(name) > 0 {
		err := adapter.Engine.Desc("created_time").Where(builder.In("name", name)).Find(&organizations)
		if err != nil {
			return nil, err
		}
	} else {
		err := adapter.Engine.Desc("created_time").Find(&organizations, &Organization{Owner: owner})
		if err != nil {
			return nil, err
		}
	}

	return organizations, nil
}

func GetOrganizationsByFields(owner string, fields ...string) ([]*Organization, error) {
	organizations := []*Organization{}
	err := adapter.Engine.Desc("created_time").Cols(fields...).Find(&organizations, &Organization{Owner: owner})
	if err != nil {
		return nil, err
	}

	return organizations, nil
}

func GetPaginationOrganizations(owner string, name string, offset, limit int, field, value, sortField, sortOrder string) ([]*Organization, error) {
	organizations := []*Organization{}
	session := GetSession(owner, offset, limit, field, value, sortField, sortOrder)
	var err error
	if name != "" {
		err = session.Find(&organizations, &Organization{Name: name})
	} else {
		err = session.Find(&organizations)
	}
	if err != nil {
		return nil, err
	}

	return organizations, nil
}

func getOrganization(owner string, name string) (*Organization, error) {
	if owner == "" || name == "" {
		return nil, nil
	}

	organization := Organization{Owner: owner, Name: name}
	existed, err := adapter.Engine.Get(&organization)
	if err != nil {
		return nil, err
	}

	if existed {
		return &organization, nil
	}

	return nil, nil
}

func GetOrganization(id string) (*Organization, error) {
	owner, name := util.GetOwnerAndNameFromId(id)
	return getOrganization(owner, name)
}

func GetMaskedOrganization(organization *Organization, errs ...error) (*Organization, error) {
	if len(errs) > 0 && errs[0] != nil {
		return nil, errs[0]
	}

	if organization == nil {
		return nil, nil
	}

	if organization.MasterPassword != "" {
		organization.MasterPassword = "***"
	}
	return organization, nil
}

func GetMaskedOrganizations(organizations []*Organization, errs ...error) ([]*Organization, error) {
	if len(errs) > 0 && errs[0] != nil {
		return nil, errs[0]
	}

	var err error
	for _, organization := range organizations {
		organization, err = GetMaskedOrganization(organization)
		if err != nil {
			return nil, err
		}
	}

	return organizations, nil
}

func UpdateOrganization(id string, organization *Organization) (bool, error) {
	owner, name := util.GetOwnerAndNameFromId(id)
	if org, err := getOrganization(owner, name); err != nil {
		return false, err
	} else if org == nil {
		return false, nil
	}

	if name == "built-in" {
		organization.Name = name
	}

	if name != organization.Name {
		err := organizationChangeTrigger(name, organization.Name)
		if err != nil {
			return false, nil
		}
	}

	if organization.MasterPassword != "" && organization.MasterPassword != "***" {
		credManager := cred.GetCredManager(organization.PasswordType)
		if credManager != nil {
			hashedPassword := credManager.GetHashedPassword(organization.MasterPassword, "", organization.PasswordSalt)
			organization.MasterPassword = hashedPassword
		}
	}

	session := adapter.Engine.ID(core.PK{owner, name}).AllCols()
	if organization.MasterPassword == "***" {
		session.Omit("master_password")
	}
	affected, err := session.Update(organization)
	if err != nil {
		return false, err
	}

	return affected != 0, nil
}

func AddOrganization(organization *Organization) (bool, error) {
	affected, err := adapter.Engine.Insert(organization)
	if err != nil {
		return false, err
	}

	return affected != 0, nil
}

func DeleteOrganization(organization *Organization) (bool, error) {
	if organization.Name == "built-in" {
		return false, nil
	}

	affected, err := adapter.Engine.ID(core.PK{organization.Owner, organization.Name}).Delete(&Organization{})
	if err != nil {
		return false, err
	}

	return affected != 0, nil
}

func GetOrganizationByUser(user *User) (*Organization, error) {
	if user == nil {
		return nil, nil
	}

	return getOrganization("admin", user.Owner)
}

func GetAccountItemByName(name string, organization *Organization) *AccountItem {
	if organization == nil {
		return nil
	}
	for _, accountItem := range organization.AccountItems {
		if accountItem.Name == name {
			return accountItem
		}
	}
	return nil
}

func CheckAccountItemModifyRule(accountItem *AccountItem, isAdmin bool, lang string) (bool, string) {
	if accountItem == nil {
		return true, ""
	}

	switch accountItem.ModifyRule {
	case "Admin":
		if !isAdmin {
			return false, fmt.Sprintf(i18n.Translate(lang, "organization:Only admin can modify the %s."), accountItem.Name)
		}
	case "Immutable":
		return false, fmt.Sprintf(i18n.Translate(lang, "organization:The %s is immutable."), accountItem.Name)
	case "Self":
		break
	default:
		return false, fmt.Sprintf(i18n.Translate(lang, "organization:Unknown modify rule %s."), accountItem.ModifyRule)
	}
	return true, ""
}

func GetDefaultApplication(id string) (*Application, error) {
	organization, err := GetOrganization(id)
	if err != nil {
		return nil, err
	}

	if organization == nil {
		return nil, fmt.Errorf("The organization: %s does not exist", id)
	}

	if organization.DefaultApplication != "" {
		defaultApplication, err := getApplication("admin", organization.DefaultApplication)
		if err != nil {
			return nil, err
		}

		if defaultApplication == nil {
			return nil, fmt.Errorf("The default application: %s does not exist", organization.DefaultApplication)
		} else {
			return defaultApplication, nil
		}
	}

	applications := []*Application{}
	err = adapter.Engine.Asc("created_time").Find(&applications, &Application{Organization: organization.Name})
	if err != nil {
		return nil, err
	}

	if len(applications) == 0 {
		return nil, fmt.Errorf("The application does not exist")
	}

	defaultApplication := applications[0]
	for _, application := range applications {
		if application.EnableSignUp {
			defaultApplication = application
			break
		}
	}

	err = extendApplicationWithProviders(defaultApplication)
	if err != nil {
		return nil, err
	}

	err = extendApplicationWithOrg(defaultApplication)
	if err != nil {
		return nil, err
	}

	return defaultApplication, nil
}

func organizationChangeTrigger(oldName string, newName string) error {
	session := adapter.Engine.NewSession()
	defer session.Close()

	err := session.Begin()
	if err != nil {
		return err
	}

	application := new(Application)
	application.Organization = newName
	_, err = session.Where("organization=?", oldName).Update(application)
	if err != nil {
		return err
	}

	user := new(User)
	user.Owner = newName
	_, err = session.Where("owner=?", oldName).Update(user)
	if err != nil {
		return err
	}

	group := new(Group)
	group.Owner = newName
	_, err = session.Where("owner=?", oldName).Update(group)
	if err != nil {
		return err
	}

	role := new(Role)
	_, err = adapter.Engine.Where("owner=?", oldName).Get(role)
	if err != nil {
		return err
	}
	for i, u := range role.Users {
		// u = organization/username
		owner, name := util.GetOwnerAndNameFromId(u)
		if name == oldName {
			role.Users[i] = util.GetId(owner, newName)
		}
	}
	for i, u := range role.Roles {
		// u = organization/username
		owner, name := util.GetOwnerAndNameFromId(u)
		if name == oldName {
			role.Roles[i] = util.GetId(owner, newName)
		}
	}
	role.Owner = newName
	_, err = session.Where("owner=?", oldName).Update(role)
	if err != nil {
		return err
	}

	permission := new(Permission)
	_, err = adapter.Engine.Where("owner=?", oldName).Get(permission)
	if err != nil {
		return err
	}
	for i, u := range permission.Users {
		// u = organization/username
		owner, name := util.GetOwnerAndNameFromId(u)
		if name == oldName {
			permission.Users[i] = util.GetId(owner, newName)
		}
	}
	for i, u := range permission.Roles {
		// u = organization/username
		owner, name := util.GetOwnerAndNameFromId(u)
		if name == oldName {
			permission.Roles[i] = util.GetId(owner, newName)
		}
	}
	permission.Owner = newName
	_, err = session.Where("owner=?", oldName).Update(permission)
	if err != nil {
		return err
	}

	casbinAdapter := new(CasbinAdapter)
	casbinAdapter.Owner = newName
	_, err = session.Where("owner=?", oldName).Update(casbinAdapter)
	if err != nil {
		return err
	}

	ldap := new(Ldap)
	ldap.Owner = newName
	_, err = session.Where("owner=?", oldName).Update(ldap)
	if err != nil {
		return err
	}

	model := new(Model)
	model.Owner = newName
	_, err = session.Where("owner=?", oldName).Update(model)
	if err != nil {
		return err
	}

	payment := new(Payment)
	payment.Organization = newName
	_, err = session.Where("organization=?", oldName).Update(payment)
	if err != nil {
		return err
	}

	record := new(Record)
	record.Owner = newName
	record.Organization = newName
	_, err = session.Where("organization=?", oldName).Update(record)
	if err != nil {
		return err
	}

	resource := new(Resource)
	resource.Owner = newName
	_, err = session.Where("owner=?", oldName).Update(resource)
	if err != nil {
		return err
	}

	syncer := new(Syncer)
	syncer.Organization = newName
	_, err = session.Where("organization=?", oldName).Update(syncer)
	if err != nil {
		return err
	}

	token := new(Token)
	token.Organization = newName
	_, err = session.Where("organization=?", oldName).Update(token)
	if err != nil {
		return err
	}

	webhook := new(Webhook)
	webhook.Organization = newName
	_, err = session.Where("organization=?", oldName).Update(webhook)
	if err != nil {
		return err
	}

	return session.Commit()
}

func IsNeedPromptMfa(org *Organization, user *User) bool {
	if org == nil || user == nil {
		return false
	}
	for _, item := range org.MfaItems {
		if item.Rule == "Required" {
			if item.Name == EmailType && !user.MfaEmailEnabled {
				return true
			}
			if item.Name == SmsType && !user.MfaPhoneEnabled {
				return true
			}
			if item.Name == TotpType && user.TotpSecret == "" {
				return true
			}
		}
	}
	return false
}

func (org *Organization) GetInitScore() (int, error) {
	if org != nil {
		return org.InitScore, nil
	} else {
		return strconv.Atoi(conf.GetConfigString("initScore"))
	}
}<|MERGE_RESOLUTION|>--- conflicted
+++ resolved
@@ -69,7 +69,6 @@
 	IsProfilePublic    bool       `json:"isProfilePublic"`
 	BlueprintsApplied  bool       `json:"blueprintsApplied"`
 
-<<<<<<< HEAD
 	MfaItems     []*MfaItem        `xorm:"varchar(300)" json:"mfaItems"`
 	AccountItems []*AccountItem    `xorm:"varchar(3000)" json:"accountItems"`
 	Properties   map[string]string `json:"properties"`
@@ -78,10 +77,6 @@
 	Phone       string `xorm:"varchar(20)" json:"phone"`
 	CountryCode string `xorm:"varchar(6)" json:"countryCode"`
 	Manager     string `xorm:"varchar(100)" json:"manager"`
-=======
-	MfaItems     []*MfaItem     `xorm:"varchar(300)" json:"mfaItems"`
-	AccountItems []*AccountItem `xorm:"varchar(5000)" json:"accountItems"`
->>>>>>> 0d48da24
 }
 
 func GetOrganizationCount(owner, field, value string) (int64, error) {
