--- conflicted
+++ resolved
@@ -66,13 +66,9 @@
 	EnableSoftDeletion bool       `json:"enableSoftDeletion"`
 	IsProfilePublic    bool       `json:"isProfilePublic"`
 
-<<<<<<< HEAD
-	AccountItems []*AccountItem    `xorm:"varchar(3000)" json:"accountItems"`
-	Properties   map[string]string `json:"properties"`
-=======
 	MfaItems     []*MfaItem     `xorm:"varchar(300)" json:"mfaItems"`
 	AccountItems []*AccountItem `xorm:"varchar(3000)" json:"accountItems"`
->>>>>>> 95ab2472
+	Properties   map[string]string `json:"properties"`
 }
 
 func GetOrganizationCount(owner, field, value string) int {
