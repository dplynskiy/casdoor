// Copyright 2023 The Casdoor Authors. All Rights Reserved.
//
// Licensed under the Apache License, Version 2.0 (the "License");
// you may not use this file except in compliance with the License.
// You may obtain a copy of the License at
//
//      http://www.apache.org/licenses/LICENSE-2.0
//
// Unless required by applicable law or agreed to in writing, software
// distributed under the License is distributed on an "AS IS" BASIS,
// WITHOUT WARRANTIES OR CONDITIONS OF ANY KIND, either express or implied.
// See the License for the specific language governing permissions and
// limitations under the License.

package object

import (
	"fmt"
	"time"

	"github.com/casdoor/casdoor/util"
	"github.com/xorm-io/core"
)

const (
	subscriptionNew           = "New"
	subscriptionPending       = "Pending"
	subscriptionPreAuthorized = "PreAuthorized"
	subscriptionUnauthorized  = "Unauthorized"
	subscriptionAuthorized    = "Authorized"
	subscriptionStarted       = "Started"
	subscriptionPreFinished   = "PreFinished"
	subscriptionFinished      = "Finished"
	subscriptionCancelled     = "Cancelled"
)

const defaultStatus = subscriptionNew

var subscriptionStates = map[string][]string{
	subscriptionNew:           {subscriptionPending},
	subscriptionPending:       {subscriptionPreAuthorized, subscriptionUnauthorized},
	subscriptionPreAuthorized: {subscriptionAuthorized, subscriptionCancelled},
	subscriptionAuthorized:    {subscriptionStarted, subscriptionCancelled},
	subscriptionUnauthorized:  {subscriptionPending, subscriptionCancelled},
	subscriptionStarted:       {subscriptionPreFinished},
	subscriptionPreFinished:   {subscriptionFinished},
	subscriptionFinished:      {},
	subscriptionCancelled:     {subscriptionPending},
}

func SubscriptionStateCanBeChanged(oldState, newState string) (bool, []string) {
	statuses, ok := subscriptionStates[oldState]
	if !ok {
		return false, nil
	}

	for _, state := range statuses {
		if newState == state {
			return true, nil
		}
	}

	return false, statuses
}

type Subscription struct {
	Owner       string `xorm:"varchar(100) notnull pk" json:"owner"`
	Name        string `xorm:"varchar(100) notnull pk" json:"name"`
	CreatedTime string `xorm:"varchar(100)" json:"createdTime"`
	DisplayName string `xorm:"varchar(100)" json:"displayName"`
<<<<<<< HEAD
	Duration    int    `json:"duration"`
	Discount    int    `json:"discount"`
=======
>>>>>>> 451fc903

	StartDate   time.Time `json:"startDate"`
	EndDate     time.Time `json:"endDate"`
	Duration    int       `json:"duration"`
	Description string    `xorm:"varchar(100)" json:"description"`

	User string `xorm:"mediumtext" json:"user"`
	Plan string `xorm:"varchar(100)" json:"plan"`

	IsEnabled   bool   `json:"isEnabled"`
	Submitter   string `xorm:"varchar(100)" json:"submitter"`
	Approver    string `xorm:"varchar(100)" json:"approver"`
	ApproveTime string `xorm:"varchar(100)" json:"approveTime"`

	State string `xorm:"varchar(100)" json:"state"`
}

func NewSubscription(owner string, user string, plan string, duration int) *Subscription {
	id := util.GenerateId()[:6]
	return &Subscription{
		Name:        "Subscription_" + id,
		DisplayName: "New Subscription - " + id,
		Owner:       owner,
		User:        owner + "/" + user,
		Plan:        owner + "/" + plan,
		CreatedTime: util.GetCurrentTime(),
		State:       defaultStatus,
		Duration:    duration,
		StartDate:   time.Now(),
		EndDate:     time.Now().AddDate(0, 0, duration),
	}
}

func GetSubscriptionCount(owner, field, value string) (int64, error) {
	session := GetSession(owner, -1, -1, field, value, "", "")
	return session.Count(&Subscription{})
}

func GetSubscriptions(owner string) ([]*Subscription, error) {
	subscriptions := []*Subscription{}
	err := adapter.Engine.Desc("created_time").Find(&subscriptions, &Subscription{Owner: owner})
	if err != nil {
		return subscriptions, err
	}

	return subscriptions, nil
}

func GetPaginationSubscriptions(owner string, offset, limit int, field, value, sortField, sortOrder string) ([]*Subscription, error) {
	subscriptions := []*Subscription{}
	session := GetSession(owner, offset, limit, field, value, sortField, sortOrder)
	err := session.Find(&subscriptions)
	if err != nil {
		return subscriptions, err
	}

	return subscriptions, nil
}

func getSubscription(owner string, name string) (*Subscription, error) {
	if owner == "" || name == "" {
		return nil, nil
	}

	subscription := Subscription{Owner: owner, Name: name}
	existed, err := adapter.Engine.Get(&subscription)
	if err != nil {
		return nil, err
	}

	if existed {
		return &subscription, nil
	} else {
		return nil, nil
	}
}

func GetSubscription(id string) (*Subscription, error) {
	owner, name := util.GetOwnerAndNameFromId(id)
	return getSubscription(owner, name)
}

func UpdateSubscription(id string, subscription *Subscription) (bool, error) {
	owner, name := util.GetOwnerAndNameFromId(id)
	if s, err := getSubscription(owner, name); err != nil {
		return false, err
	} else if s == nil {
		return false, nil
	}

	affected, err := adapter.Engine.ID(core.PK{owner, name}).AllCols().Update(subscription)
	if err != nil {
		return false, err
	}

	return affected != 0, nil
}

func AddSubscription(subscription *Subscription) (bool, error) {
	affected, err := adapter.Engine.Insert(subscription)
	if err != nil {
		return false, err
	}

	return affected != 0, nil
}

func DeleteSubscription(subscription *Subscription) (bool, error) {
	affected, err := adapter.Engine.ID(core.PK{subscription.Owner, subscription.Name}).Delete(&Subscription{})
	if err != nil {
		return false, err
	}

	return affected != 0, nil
}

func (subscription *Subscription) GetId() string {
	return fmt.Sprintf("%s/%s", subscription.Owner, subscription.Name)
}<|MERGE_RESOLUTION|>--- conflicted
+++ resolved
@@ -68,11 +68,7 @@
 	Name        string `xorm:"varchar(100) notnull pk" json:"name"`
 	CreatedTime string `xorm:"varchar(100)" json:"createdTime"`
 	DisplayName string `xorm:"varchar(100)" json:"displayName"`
-<<<<<<< HEAD
-	Duration    int    `json:"duration"`
 	Discount    int    `json:"discount"`
-=======
->>>>>>> 451fc903
 
 	StartDate   time.Time `json:"startDate"`
 	EndDate     time.Time `json:"endDate"`
