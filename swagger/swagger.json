{
    "swagger": "2.0",
    "info": {
        "title": "Casdoor API",
        "description": "Documentation of Casdoor API",
        "version": "1.0.0",
        "contact": {
            "email": "admin@casbin.org"
        }
    },
    "basePath": "/",
    "paths": {
        "/.well-known/jwks": {
            "get": {
                "tags": [
                    "OIDC API"
                ],
                "operationId": "RootController.GetJwks",
                "responses": {
                    "200": {
                        "description": "",
                        "schema": {
                            "$ref": "#/definitions/jose.JSONWebKey"
                        }
                    }
                }
            }
        },
        "/.well-known/openid-configuration": {
            "get": {
                "tags": [
                    "OIDC API"
                ],
                "description": "Get Oidc Discovery",
                "operationId": "RootController.GetOidcDiscovery",
                "responses": {
                    "200": {
                        "description": "",
                        "schema": {
                            "$ref": "#/definitions/object.OidcDiscovery"
                        }
                    }
                }
            }
        },
        "/api/add-application": {
            "post": {
                "tags": [
                    "Application API"
                ],
                "description": "add an application",
                "operationId": "ApiController.AddApplication",
                "parameters": [
                    {
                        "in": "body",
                        "name": "body",
                        "description": "The details of the application",
                        "required": true,
                        "schema": {
                            "$ref": "#/definitions/object.Application"
                        }
                    }
                ],
                "responses": {
                    "200": {
                        "description": "The Response object",
                        "schema": {
                            "$ref": "#/definitions/controllers.Response"
                        }
                    }
                }
            }
        },
        "/api/add-cert": {
            "post": {
                "tags": [
                    "Cert API"
                ],
                "description": "add cert",
                "operationId": "ApiController.AddCert",
                "parameters": [
                    {
                        "in": "body",
                        "name": "body",
                        "description": "The details of the cert",
                        "required": true,
                        "schema": {
                            "$ref": "#/definitions/object.Cert"
                        }
                    }
                ],
                "responses": {
                    "200": {
                        "description": "The Response object",
                        "schema": {
                            "$ref": "#/definitions/controllers.Response"
                        }
                    }
                }
            }
        },
        "/api/add-chat": {
            "post": {
                "tags": [
                    "Chat API"
                ],
                "description": "add chat",
                "operationId": "ApiController.AddChat",
                "parameters": [
                    {
                        "in": "body",
                        "name": "body",
                        "description": "The details of the chat",
                        "required": true,
                        "schema": {
                            "$ref": "#/definitions/object.Chat"
                        }
                    }
                ],
                "responses": {
                    "200": {
                        "description": "The Response object",
                        "schema": {
                            "$ref": "#/definitions/controllers.Response"
                        }
                    }
                }
            }
        },
        "/api/add-ldap": {
            "post": {
                "tags": [
                    "Account API"
                ],
                "operationId": "ApiController.AddLdap"
            }
        },
        "/api/add-message": {
            "post": {
                "tags": [
                    "Message API"
                ],
                "description": "add message",
                "operationId": "ApiController.AddMessage",
                "parameters": [
                    {
                        "in": "body",
                        "name": "body",
                        "description": "The details of the message",
                        "required": true,
                        "schema": {
                            "$ref": "#/definitions/object.Message"
                        }
                    }
                ],
                "responses": {
                    "200": {
                        "description": "The Response object",
                        "schema": {
                            "$ref": "#/definitions/controllers.Response"
                        }
                    }
                }
            }
        },
        "/api/add-model": {
            "post": {
                "tags": [
                    "Model API"
                ],
                "description": "add model",
                "operationId": "ApiController.AddModel",
                "parameters": [
                    {
                        "in": "body",
                        "name": "body",
                        "description": "The details of the model",
                        "required": true,
                        "schema": {
                            "$ref": "#/definitions/object.Model"
                        }
                    }
                ],
                "responses": {
                    "200": {
                        "description": "The Response object",
                        "schema": {
                            "$ref": "#/definitions/controllers.Response"
                        }
                    }
                }
            }
        },
        "/api/add-organization": {
            "post": {
                "tags": [
                    "Organization API"
                ],
                "description": "add organization",
                "operationId": "ApiController.AddOrganization",
                "parameters": [
                    {
                        "in": "body",
                        "name": "body",
                        "description": "The details of the organization",
                        "required": true,
                        "schema": {
                            "$ref": "#/definitions/object.Organization"
                        }
                    }
                ],
                "responses": {
                    "200": {
                        "description": "The Response object",
                        "schema": {
                            "$ref": "#/definitions/controllers.Response"
                        }
                    }
                }
            }
        },
        "/api/add-payment": {
            "post": {
                "tags": [
                    "Payment API"
                ],
                "description": "add payment",
                "operationId": "ApiController.AddPayment",
                "parameters": [
                    {
                        "in": "body",
                        "name": "body",
                        "description": "The details of the payment",
                        "required": true,
                        "schema": {
                            "$ref": "#/definitions/object.Payment"
                        }
                    }
                ],
                "responses": {
                    "200": {
                        "description": "The Response object",
                        "schema": {
                            "$ref": "#/definitions/controllers.Response"
                        }
                    }
                }
            }
        },
        "/api/add-permission": {
            "post": {
                "tags": [
                    "Permission API"
                ],
                "description": "add permission",
                "operationId": "ApiController.AddPermission",
                "parameters": [
                    {
                        "in": "body",
                        "name": "body",
                        "description": "The details of the permission",
                        "required": true,
                        "schema": {
                            "$ref": "#/definitions/object.Permission"
                        }
                    }
                ],
                "responses": {
                    "200": {
                        "description": "The Response object",
                        "schema": {
                            "$ref": "#/definitions/controllers.Response"
                        }
                    }
                }
            }
        },
        "/api/add-plan": {
            "post": {
                "tags": [
                    "Plan API"
                ],
                "description": "add plan",
                "operationId": "ApiController.AddPlan",
                "parameters": [
                    {
                        "in": "body",
                        "name": "body",
                        "description": "The details of the plan",
                        "required": true,
                        "schema": {
                            "$ref": "#/definitions/object.Plan"
                        }
                    }
                ],
                "responses": {
                    "200": {
                        "description": "The Response object",
                        "schema": {
                            "$ref": "#/definitions/controllers.Response"
                        }
                    }
                }
            }
        },
        "/api/add-pricing": {
            "post": {
                "tags": [
                    "Pricing API"
                ],
                "description": "add pricing",
                "operationId": "ApiController.AddPricing",
                "parameters": [
                    {
                        "in": "body",
                        "name": "body",
                        "description": "The details of the pricing",
                        "required": true,
                        "schema": {
                            "$ref": "#/definitions/object.Pricing"
                        }
                    }
                ],
                "responses": {
                    "200": {
                        "description": "The Response object",
                        "schema": {
                            "$ref": "#/definitions/controllers.Response"
                        }
                    }
                }
            }
        },
        "/api/add-product": {
            "post": {
                "tags": [
                    "Product API"
                ],
                "description": "add product",
                "operationId": "ApiController.AddProduct",
                "parameters": [
                    {
                        "in": "body",
                        "name": "body",
                        "description": "The details of the product",
                        "required": true,
                        "schema": {
                            "$ref": "#/definitions/object.Product"
                        }
                    }
                ],
                "responses": {
                    "200": {
                        "description": "The Response object",
                        "schema": {
                            "$ref": "#/definitions/controllers.Response"
                        }
                    }
                }
            }
        },
        "/api/add-provider": {
            "post": {
                "tags": [
                    "Provider API"
                ],
                "description": "add provider",
                "operationId": "ApiController.AddProvider",
                "parameters": [
                    {
                        "in": "body",
                        "name": "body",
                        "description": "The details of the provider",
                        "required": true,
                        "schema": {
                            "$ref": "#/definitions/object.Provider"
                        }
                    }
                ],
                "responses": {
                    "200": {
                        "description": "The Response object",
                        "schema": {
                            "$ref": "#/definitions/controllers.Response"
                        }
                    }
                }
            }
        },
        "/api/add-record": {
            "post": {
                "tags": [
                    "Record API"
                ],
                "description": "add a record",
                "operationId": "ApiController.AddRecord",
                "parameters": [
                    {
                        "in": "body",
                        "name": "body",
                        "description": "The details of the record",
                        "required": true,
                        "schema": {
                            "$ref": "#/definitions/object.Record"
                        }
                    }
                ],
                "responses": {
                    "200": {
                        "description": "The Response object",
                        "schema": {
                            "$ref": "#/definitions/controllers.Response"
                        }
                    }
                }
            }
        },
        "/api/add-resource": {
            "post": {
                "tags": [
                    "Resource API"
                ],
                "operationId": "ApiController.AddResource"
            }
        },
        "/api/add-role": {
            "post": {
                "tags": [
                    "Role API"
                ],
                "description": "add role",
                "operationId": "ApiController.AddRole",
                "parameters": [
                    {
                        "in": "body",
                        "name": "body",
                        "description": "The details of the role",
                        "required": true,
                        "schema": {
                            "$ref": "#/definitions/object.Role"
                        }
                    }
                ],
                "responses": {
                    "200": {
                        "description": "The Response object",
                        "schema": {
                            "$ref": "#/definitions/controllers.Response"
                        }
                    }
                }
            }
        },
        "/api/add-session": {
            "post": {
                "tags": [
                    "Session API"
                ],
                "description": "Add session for one user in one application. If there are other existing sessions, join the session into the list.",
                "operationId": "ApiController.AddSession",
                "parameters": [
                    {
                        "in": "query",
                        "name": "id",
                        "description": "The id(organization/application/user) of session",
                        "required": true,
                        "type": "string"
                    },
                    {
                        "in": "query",
                        "name": "sessionId",
                        "description": "sessionId to be added",
                        "required": true,
                        "type": "string"
                    }
                ],
                "responses": {
                    "200": {
                        "description": "The Response object",
                        "schema": {
                            "type": "array",
                            "items": {
                                "type": "string"
                            }
                        }
                    }
                }
            }
        },
        "/api/add-subscription": {
            "post": {
                "tags": [
                    "Subscription API"
                ],
                "description": "add subscription",
                "operationId": "ApiController.AddSubscription",
                "parameters": [
                    {
                        "in": "body",
                        "name": "body",
                        "description": "The details of the subscription",
                        "required": true,
                        "schema": {
                            "$ref": "#/definitions/object.Subscription"
                        }
                    }
                ],
                "responses": {
                    "200": {
                        "description": "The Response object",
                        "schema": {
                            "$ref": "#/definitions/controllers.Response"
                        }
                    }
                }
            }
        },
        "/api/add-syncer": {
            "post": {
                "tags": [
                    "Syncer API"
                ],
                "description": "add syncer",
                "operationId": "ApiController.AddSyncer",
                "parameters": [
                    {
                        "in": "body",
                        "name": "body",
                        "description": "The details of the syncer",
                        "required": true,
                        "schema": {
                            "$ref": "#/definitions/object.Syncer"
                        }
                    }
                ],
                "responses": {
                    "200": {
                        "description": "The Response object",
                        "schema": {
                            "$ref": "#/definitions/controllers.Response"
                        }
                    }
                }
            }
        },
        "/api/add-token": {
            "post": {
                "tags": [
                    "Token API"
                ],
                "description": "add token",
                "operationId": "ApiController.AddToken",
                "parameters": [
                    {
                        "in": "body",
                        "name": "body",
                        "description": "Details of the token",
                        "required": true,
                        "schema": {
                            "$ref": "#/definitions/object.Token"
                        }
                    }
                ],
                "responses": {
                    "200": {
                        "description": "The Response object",
                        "schema": {
                            "$ref": "#/definitions/controllers.Response"
                        }
                    }
                }
            }
        },
        "/api/add-user": {
            "post": {
                "tags": [
                    "User API"
                ],
                "description": "add user",
                "operationId": "ApiController.AddUser",
                "parameters": [
                    {
                        "in": "body",
                        "name": "body",
                        "description": "The details of the user",
                        "required": true,
                        "schema": {
                            "$ref": "#/definitions/object.User"
                        }
                    }
                ],
                "responses": {
                    "200": {
                        "description": "The Response object",
                        "schema": {
                            "$ref": "#/definitions/controllers.Response"
                        }
                    }
                }
            }
        },
        "/api/add-webhook": {
            "post": {
                "tags": [
                    "Webhook API"
                ],
                "description": "add webhook",
                "operationId": "ApiController.AddWebhook",
                "parameters": [
                    {
                        "in": "body",
                        "name": "body",
                        "description": "The details of the webhook",
                        "required": true,
                        "schema": {
                            "$ref": "#/definitions/object.Webhook"
                        }
                    }
                ],
                "responses": {
                    "200": {
                        "description": "The Response object",
                        "schema": {
                            "$ref": "#/definitions/controllers.Response"
                        }
                    }
                }
            }
        },
        "/api/api/get-captcha": {
            "get": {
                "tags": [
                    "Login API"
                ],
                "operationId": "ApiController.GetCaptcha"
            }
        },
        "/api/api/get-captcha-status": {
            "get": {
                "tags": [
                    "Token API"
                ],
                "description": "Get Login Error Counts",
                "operationId": "ApiController.GetCaptchaStatus",
                "parameters": [
                    {
                        "in": "query",
                        "name": "id",
                        "description": "The id ( owner/name ) of user",
                        "required": true,
                        "type": "string"
                    }
                ],
                "responses": {
                    "200": {
                        "description": "The Response object",
                        "schema": {
                            "$ref": "#/definitions/controllers.Response"
                        }
                    }
                }
            }
        },
        "/api/api/get-webhook-event": {
            "get": {
                "tags": [
                    "GetWebhookEventType API"
                ],
                "operationId": "ApiController.GetWebhookEventType"
            }
        },
        "/api/api/reset-email-or-phone": {
            "post": {
                "tags": [
                    "Account API"
                ],
                "operationId": "ApiController.ResetEmailOrPhone"
            }
        },
        "/api/api/send-email": {
            "post": {
                "tags": [
                    "Service API"
                ],
                "description": "This API is not for Casdoor frontend to call, it is for Casdoor SDKs.",
                "operationId": "ApiController.SendEmail",
                "parameters": [
                    {
                        "in": "query",
                        "name": "clientId",
                        "description": "The clientId of the application",
                        "required": true,
                        "type": "string"
                    },
                    {
                        "in": "query",
                        "name": "clientSecret",
                        "description": "The clientSecret of the application",
                        "required": true,
                        "type": "string"
                    },
                    {
                        "in": "body",
                        "name": "from",
                        "description": "Details of the email request",
                        "required": true,
                        "schema": {
                            "$ref": "#/definitions/controllers.EmailForm"
                        }
                    }
                ],
                "responses": {
                    "200": {
                        "description": "object",
                        "schema": {
                            "$ref": "#/definitions/Response"
                        }
                    }
                }
            }
        },
        "/api/api/send-sms": {
            "post": {
                "tags": [
                    "Service API"
                ],
                "description": "This API is not for Casdoor frontend to call, it is for Casdoor SDKs.",
                "operationId": "ApiController.SendSms",
                "parameters": [
                    {
                        "in": "query",
                        "name": "clientId",
                        "description": "The clientId of the application",
                        "required": true,
                        "type": "string"
                    },
                    {
                        "in": "query",
                        "name": "clientSecret",
                        "description": "The clientSecret of the application",
                        "required": true,
                        "type": "string"
                    },
                    {
                        "in": "body",
                        "name": "from",
                        "description": "Details of the sms request",
                        "required": true,
                        "schema": {
                            "$ref": "#/definitions/controllers.SmsForm"
                        }
                    }
                ],
                "responses": {
                    "200": {
                        "description": "object",
                        "schema": {
                            "$ref": "#/definitions/Response"
                        }
                    }
                }
            }
        },
        "/api/api/verify-code": {
            "post": {
                "tags": [
                    "Verification API"
                ],
                "operationId": "ApiController.VerifyCode"
            }
        },
        "/api/api/webhook": {
            "post": {
                "tags": [
                    "HandleOfficialAccountEvent API"
                ],
                "operationId": "ApiController.HandleOfficialAccountEvent"
            }
        },
        "/api/buy-product": {
            "post": {
                "tags": [
                    "Product API"
                ],
                "description": "buy product",
                "operationId": "ApiController.BuyProduct",
                "parameters": [
                    {
                        "in": "query",
                        "name": "id",
                        "description": "The id ( owner/name ) of the product",
                        "required": true,
                        "type": "string"
                    },
                    {
                        "in": "query",
                        "name": "providerName",
                        "description": "The name of the provider",
                        "required": true,
                        "type": "string"
                    }
                ],
                "responses": {
                    "200": {
                        "description": "The Response object",
                        "schema": {
                            "$ref": "#/definitions/controllers.Response"
                        }
                    }
                }
            }
        },
        "/api/check-user-password": {
            "post": {
                "tags": [
                    "User API"
                ],
                "operationId": "ApiController.CheckUserPassword"
            }
        },
        "/api/delete-application": {
            "post": {
                "tags": [
                    "Application API"
                ],
                "description": "delete an application",
                "operationId": "ApiController.DeleteApplication",
                "parameters": [
                    {
                        "in": "body",
                        "name": "body",
                        "description": "The details of the application",
                        "required": true,
                        "schema": {
                            "$ref": "#/definitions/object.Application"
                        }
                    }
                ],
                "responses": {
                    "200": {
                        "description": "The Response object",
                        "schema": {
                            "$ref": "#/definitions/controllers.Response"
                        }
                    }
                }
            }
        },
        "/api/delete-cert": {
            "post": {
                "tags": [
                    "Cert API"
                ],
                "description": "delete cert",
                "operationId": "ApiController.DeleteCert",
                "parameters": [
                    {
                        "in": "body",
                        "name": "body",
                        "description": "The details of the cert",
                        "required": true,
                        "schema": {
                            "$ref": "#/definitions/object.Cert"
                        }
                    }
                ],
                "responses": {
                    "200": {
                        "description": "The Response object",
                        "schema": {
                            "$ref": "#/definitions/controllers.Response"
                        }
                    }
                }
            }
        },
        "/api/delete-chat": {
            "post": {
                "tags": [
                    "Chat API"
                ],
                "description": "delete chat",
                "operationId": "ApiController.DeleteChat",
                "parameters": [
                    {
                        "in": "body",
                        "name": "body",
                        "description": "The details of the chat",
                        "required": true,
                        "schema": {
                            "$ref": "#/definitions/object.Chat"
                        }
                    }
                ],
                "responses": {
                    "200": {
                        "description": "The Response object",
                        "schema": {
                            "$ref": "#/definitions/controllers.Response"
                        }
                    }
                }
            }
        },
        "/api/delete-ldap": {
            "post": {
                "tags": [
                    "Account API"
                ],
                "operationId": "ApiController.DeleteLdap"
            }
        },
        "/api/delete-message": {
            "post": {
                "tags": [
                    "Message API"
                ],
                "description": "delete message",
                "operationId": "ApiController.DeleteMessage",
                "parameters": [
                    {
                        "in": "body",
                        "name": "body",
                        "description": "The details of the message",
                        "required": true,
                        "schema": {
                            "$ref": "#/definitions/object.Message"
                        }
                    }
                ],
                "responses": {
                    "200": {
                        "description": "The Response object",
                        "schema": {
                            "$ref": "#/definitions/controllers.Response"
                        }
                    }
                }
            }
        },
        "/api/delete-mfa/": {
            "post": {
                "tags": [
                    "MFA API"
                ],
                "description": ": Delete MFA",
                "operationId": "ApiController.DeleteMfa",
                "responses": {
                    "200": {
                        "description": "object",
                        "schema": {
                            "$ref": "#/definitions/Response"
                        }
                    }
                }
            }
        },
        "/api/delete-model": {
            "post": {
                "tags": [
                    "Model API"
                ],
                "description": "delete model",
                "operationId": "ApiController.DeleteModel",
                "parameters": [
                    {
                        "in": "body",
                        "name": "body",
                        "description": "The details of the model",
                        "required": true,
                        "schema": {
                            "$ref": "#/definitions/object.Model"
                        }
                    }
                ],
                "responses": {
                    "200": {
                        "description": "The Response object",
                        "schema": {
                            "$ref": "#/definitions/controllers.Response"
                        }
                    }
                }
            }
        },
        "/api/delete-organization": {
            "post": {
                "tags": [
                    "Organization API"
                ],
                "description": "delete organization",
                "operationId": "ApiController.DeleteOrganization",
                "parameters": [
                    {
                        "in": "body",
                        "name": "body",
                        "description": "The details of the organization",
                        "required": true,
                        "schema": {
                            "$ref": "#/definitions/object.Organization"
                        }
                    }
                ],
                "responses": {
                    "200": {
                        "description": "The Response object",
                        "schema": {
                            "$ref": "#/definitions/controllers.Response"
                        }
                    }
                }
            }
        },
        "/api/delete-payment": {
            "post": {
                "tags": [
                    "Payment API"
                ],
                "description": "delete payment",
                "operationId": "ApiController.DeletePayment",
                "parameters": [
                    {
                        "in": "body",
                        "name": "body",
                        "description": "The details of the payment",
                        "required": true,
                        "schema": {
                            "$ref": "#/definitions/object.Payment"
                        }
                    }
                ],
                "responses": {
                    "200": {
                        "description": "The Response object",
                        "schema": {
                            "$ref": "#/definitions/controllers.Response"
                        }
                    }
                }
            }
        },
        "/api/delete-permission": {
            "post": {
                "tags": [
                    "Permission API"
                ],
                "description": "delete permission",
                "operationId": "ApiController.DeletePermission",
                "parameters": [
                    {
                        "in": "body",
                        "name": "body",
                        "description": "The details of the permission",
                        "required": true,
                        "schema": {
                            "$ref": "#/definitions/object.Permission"
                        }
                    }
                ],
                "responses": {
                    "200": {
                        "description": "The Response object",
                        "schema": {
                            "$ref": "#/definitions/controllers.Response"
                        }
                    }
                }
            }
        },
        "/api/delete-plan": {
            "post": {
                "tags": [
                    "Plan API"
                ],
                "description": "delete plan",
                "operationId": "ApiController.DeletePlan",
                "parameters": [
                    {
                        "in": "body",
                        "name": "body",
                        "description": "The details of the plan",
                        "required": true,
                        "schema": {
                            "$ref": "#/definitions/object.Plan"
                        }
                    }
                ],
                "responses": {
                    "200": {
                        "description": "The Response object",
                        "schema": {
                            "$ref": "#/definitions/controllers.Response"
                        }
                    }
                }
            }
        },
        "/api/delete-pricing": {
            "post": {
                "tags": [
                    "Pricing API"
                ],
                "description": "delete pricing",
                "operationId": "ApiController.DeletePricing",
                "parameters": [
                    {
                        "in": "body",
                        "name": "body",
                        "description": "The details of the pricing",
                        "required": true,
                        "schema": {
                            "$ref": "#/definitions/object.Pricing"
                        }
                    }
                ],
                "responses": {
                    "200": {
                        "description": "The Response object",
                        "schema": {
                            "$ref": "#/definitions/controllers.Response"
                        }
                    }
                }
            }
        },
        "/api/delete-product": {
            "post": {
                "tags": [
                    "Product API"
                ],
                "description": "delete product",
                "operationId": "ApiController.DeleteProduct",
                "parameters": [
                    {
                        "in": "body",
                        "name": "body",
                        "description": "The details of the product",
                        "required": true,
                        "schema": {
                            "$ref": "#/definitions/object.Product"
                        }
                    }
                ],
                "responses": {
                    "200": {
                        "description": "The Response object",
                        "schema": {
                            "$ref": "#/definitions/controllers.Response"
                        }
                    }
                }
            }
        },
        "/api/delete-provider": {
            "post": {
                "tags": [
                    "Provider API"
                ],
                "description": "delete provider",
                "operationId": "ApiController.DeleteProvider",
                "parameters": [
                    {
                        "in": "body",
                        "name": "body",
                        "description": "The details of the provider",
                        "required": true,
                        "schema": {
                            "$ref": "#/definitions/object.Provider"
                        }
                    }
                ],
                "responses": {
                    "200": {
                        "description": "The Response object",
                        "schema": {
                            "$ref": "#/definitions/controllers.Response"
                        }
                    }
                }
            }
        },
        "/api/delete-resource": {
            "post": {
                "tags": [
                    "Resource API"
                ],
                "operationId": "ApiController.DeleteResource"
            }
        },
        "/api/delete-role": {
            "post": {
                "tags": [
                    "Role API"
                ],
                "description": "delete role",
                "operationId": "ApiController.DeleteRole",
                "parameters": [
                    {
                        "in": "body",
                        "name": "body",
                        "description": "The details of the role",
                        "required": true,
                        "schema": {
                            "$ref": "#/definitions/object.Role"
                        }
                    }
                ],
                "responses": {
                    "200": {
                        "description": "The Response object",
                        "schema": {
                            "$ref": "#/definitions/controllers.Response"
                        }
                    }
                }
            }
        },
        "/api/delete-session": {
            "post": {
                "tags": [
                    "Session API"
                ],
                "description": "Delete session for one user in one application.",
                "operationId": "ApiController.DeleteSession",
                "parameters": [
                    {
                        "in": "query",
                        "name": "id",
                        "description": "The id(organization/application/user) of session",
                        "required": true,
                        "type": "string"
                    }
                ],
                "responses": {
                    "200": {
                        "description": "The Response object",
                        "schema": {
                            "type": "array",
                            "items": {
                                "type": "string"
                            }
                        }
                    }
                }
            }
        },
        "/api/delete-subscription": {
            "post": {
                "tags": [
                    "Subscription API"
                ],
                "description": "delete subscription",
                "operationId": "ApiController.DeleteSubscription",
                "parameters": [
                    {
                        "in": "body",
                        "name": "body",
                        "description": "The details of the subscription",
                        "required": true,
                        "schema": {
                            "$ref": "#/definitions/object.Subscription"
                        }
                    }
                ],
                "responses": {
                    "200": {
                        "description": "The Response object",
                        "schema": {
                            "$ref": "#/definitions/controllers.Response"
                        }
                    }
                }
            }
        },
        "/api/delete-syncer": {
            "post": {
                "tags": [
                    "Syncer API"
                ],
                "description": "delete syncer",
                "operationId": "ApiController.DeleteSyncer",
                "parameters": [
                    {
                        "in": "body",
                        "name": "body",
                        "description": "The details of the syncer",
                        "required": true,
                        "schema": {
                            "$ref": "#/definitions/object.Syncer"
                        }
                    }
                ],
                "responses": {
                    "200": {
                        "description": "The Response object",
                        "schema": {
                            "$ref": "#/definitions/controllers.Response"
                        }
                    }
                }
            }
        },
        "/api/delete-token": {
            "post": {
                "tags": [
                    "Token API"
                ],
                "description": "delete token",
                "operationId": "ApiController.DeleteToken",
                "parameters": [
                    {
                        "in": "body",
                        "name": "body",
                        "description": "Details of the token",
                        "required": true,
                        "schema": {
                            "$ref": "#/definitions/object.Token"
                        }
                    }
                ],
                "responses": {
                    "200": {
                        "description": "The Response object",
                        "schema": {
                            "$ref": "#/definitions/controllers.Response"
                        }
                    }
                }
            }
        },
        "/api/delete-user": {
            "post": {
                "tags": [
                    "User API"
                ],
                "description": "delete user",
                "operationId": "ApiController.DeleteUser",
                "parameters": [
                    {
                        "in": "body",
                        "name": "body",
                        "description": "The details of the user",
                        "required": true,
                        "schema": {
                            "$ref": "#/definitions/object.User"
                        }
                    }
                ],
                "responses": {
                    "200": {
                        "description": "The Response object",
                        "schema": {
                            "$ref": "#/definitions/controllers.Response"
                        }
                    }
                }
            }
        },
        "/api/delete-webhook": {
            "post": {
                "tags": [
                    "Webhook API"
                ],
                "description": "delete webhook",
                "operationId": "ApiController.DeleteWebhook",
                "parameters": [
                    {
                        "in": "body",
                        "name": "body",
                        "description": "The details of the webhook",
                        "required": true,
                        "schema": {
                            "$ref": "#/definitions/object.Webhook"
                        }
                    }
                ],
                "responses": {
                    "200": {
                        "description": "The Response object",
                        "schema": {
                            "$ref": "#/definitions/controllers.Response"
                        }
                    }
                }
            }
        },
        "/api/get-account": {
            "get": {
                "tags": [
                    "Account API"
                ],
                "description": "get the details of the current account",
                "operationId": "ApiController.GetAccount",
                "responses": {
                    "200": {
                        "description": "The Response object",
                        "schema": {
                            "$ref": "#/definitions/controllers.Response"
                        }
                    }
                }
            }
        },
        "/api/get-app-login": {
            "get": {
                "tags": [
                    "Login API"
                ],
                "description": "get application login",
                "operationId": "ApiController.GetApplicationLogin",
                "parameters": [
                    {
                        "in": "query",
                        "name": "clientId",
                        "description": "client id",
                        "required": true,
                        "type": "string"
                    },
                    {
                        "in": "query",
                        "name": "responseType",
                        "description": "response type",
                        "required": true,
                        "type": "string"
                    },
                    {
                        "in": "query",
                        "name": "redirectUri",
                        "description": "redirect uri",
                        "required": true,
                        "type": "string"
                    },
                    {
                        "in": "query",
                        "name": "scope",
                        "description": "scope",
                        "required": true,
                        "type": "string"
                    },
                    {
                        "in": "query",
                        "name": "state",
                        "description": "state",
                        "required": true,
                        "type": "string"
                    }
                ],
                "responses": {
                    "200": {
                        "description": "The Response object",
                        "schema": {
                            "$ref": "#/definitions/Response"
                        }
                    }
                }
            }
        },
        "/api/get-application": {
            "get": {
                "tags": [
                    "Application API"
                ],
                "description": "get the detail of an application",
                "operationId": "ApiController.GetApplication",
                "parameters": [
                    {
                        "in": "query",
                        "name": "id",
                        "description": "The id ( owner/name ) of the application.",
                        "required": true,
                        "type": "string"
                    }
                ],
                "responses": {
                    "200": {
                        "description": "The Response object",
                        "schema": {
                            "$ref": "#/definitions/object.Application"
                        }
                    }
                }
            }
        },
        "/api/get-applications": {
            "get": {
                "tags": [
                    "Application API"
                ],
                "description": "get all applications",
                "operationId": "ApiController.GetApplications",
                "parameters": [
                    {
                        "in": "query",
                        "name": "owner",
                        "description": "The owner of applications.",
                        "required": true,
                        "type": "string"
                    }
                ],
                "responses": {
                    "200": {
                        "description": "The Response object",
                        "schema": {
                            "type": "array",
                            "items": {
                                "$ref": "#/definitions/object.Application"
                            }
                        }
                    }
                }
            }
        },
        "/api/get-cert": {
            "get": {
                "tags": [
                    "Cert API"
                ],
                "description": "get cert",
                "operationId": "ApiController.GetCert",
                "parameters": [
                    {
                        "in": "query",
                        "name": "id",
                        "description": "The id ( owner/name ) of the cert",
                        "required": true,
                        "type": "string"
                    }
                ],
                "responses": {
                    "200": {
                        "description": "The Response object",
                        "schema": {
                            "$ref": "#/definitions/object.Cert"
                        }
                    }
                }
            }
        },
        "/api/get-certs": {
            "get": {
                "tags": [
                    "Cert API"
                ],
                "description": "get certs",
                "operationId": "ApiController.GetCerts",
                "parameters": [
                    {
                        "in": "query",
                        "name": "owner",
                        "description": "The owner of certs",
                        "required": true,
                        "type": "string"
                    }
                ],
                "responses": {
                    "200": {
                        "description": "The Response object",
                        "schema": {
                            "type": "array",
                            "items": {
                                "$ref": "#/definitions/object.Cert"
                            }
                        }
                    }
                }
            }
        },
        "/api/get-chat": {
            "get": {
                "tags": [
                    "Chat API"
                ],
                "description": "get chat",
                "operationId": "ApiController.GetChat",
                "parameters": [
                    {
                        "in": "query",
                        "name": "id",
                        "description": "The id ( owner/name ) of the chat",
                        "required": true,
                        "type": "string"
                    }
                ],
                "responses": {
                    "200": {
                        "description": "The Response object",
                        "schema": {
                            "$ref": "#/definitions/object.Chat"
                        }
                    }
                }
            }
        },
        "/api/get-chats": {
            "get": {
                "tags": [
                    "Chat API"
                ],
                "description": "get chats",
                "operationId": "ApiController.GetChats",
                "parameters": [
                    {
                        "in": "query",
                        "name": "owner",
                        "description": "The owner of chats",
                        "required": true,
                        "type": "string"
                    }
                ],
                "responses": {
                    "200": {
                        "description": "The Response object",
                        "schema": {
                            "type": "array",
                            "items": {
                                "$ref": "#/definitions/object.Chat"
                            }
                        }
                    }
                }
            }
        },
        "/api/get-default-application": {
            "get": {
                "tags": [
                    "Organization API"
                ],
                "description": "get default application",
                "operationId": "ApiController.GetDefaultApplication",
                "parameters": [
                    {
                        "in": "query",
                        "name": "id",
                        "description": "organization id",
                        "required": true,
                        "type": "string"
                    }
                ],
                "responses": {
                    "200": {
                        "description": "The Response object",
                        "schema": {
                            "$ref": "#/definitions/Response"
                        }
                    }
                }
            }
        },
        "/api/get-email-and-phone": {
            "get": {
                "tags": [
                    "User API"
                ],
                "description": "get email and phone by username",
                "operationId": "ApiController.GetEmailAndPhone",
                "parameters": [
                    {
                        "in": "formData",
                        "name": "username",
                        "description": "The username of the user",
                        "required": true,
                        "type": "string"
                    },
                    {
                        "in": "formData",
                        "name": "organization",
                        "description": "The organization of the user",
                        "required": true,
                        "type": "string"
                    }
                ],
                "responses": {
                    "200": {
                        "description": "The Response object",
                        "schema": {
                            "$ref": "#/definitions/controllers.Response"
                        }
                    }
                }
            }
        },
        "/api/get-global-providers": {
            "get": {
                "tags": [
                    "Provider API"
                ],
                "description": "get Global providers",
                "operationId": "ApiController.GetGlobalProviders",
                "responses": {
                    "200": {
                        "description": "The Response object",
                        "schema": {
                            "type": "array",
                            "items": {
                                "$ref": "#/definitions/object.Provider"
                            }
                        }
                    }
                }
            }
        },
        "/api/get-global-users": {
            "get": {
                "tags": [
                    "User API"
                ],
                "description": "get global users",
                "operationId": "ApiController.GetGlobalUsers",
                "responses": {
                    "200": {
                        "description": "The Response object",
                        "schema": {
                            "type": "array",
                            "items": {
                                "$ref": "#/definitions/object.User"
                            }
                        }
                    }
                }
            }
        },
        "/api/get-globle-certs": {
            "get": {
                "tags": [
                    "Cert API"
                ],
                "description": "get globle certs",
                "operationId": "ApiController.GetGlobleCerts",
                "responses": {
                    "200": {
                        "description": "The Response object",
                        "schema": {
                            "type": "array",
                            "items": {
                                "$ref": "#/definitions/object.Cert"
                            }
                        }
                    }
                }
            }
        },
        "/api/get-ldap": {
            "get": {
                "tags": [
                    "Account API"
                ],
                "operationId": "ApiController.GetLdap"
            }
        },
        "/api/get-ldap-users": {
            "get": {
                "tags": [
                    "Account API"
                ],
                "operationId": "ApiController.GetLdapser"
            }
        },
        "/api/get-ldaps": {
            "get": {
                "tags": [
                    "Account API"
                ],
                "operationId": "ApiController.GetLdaps"
            }
        },
        "/api/get-message": {
            "get": {
                "tags": [
                    "Message API"
                ],
                "description": "get message",
                "operationId": "ApiController.GetMessage",
                "parameters": [
                    {
                        "in": "query",
                        "name": "id",
                        "description": "The id ( owner/name ) of the message",
                        "required": true,
                        "type": "string"
                    }
                ],
                "responses": {
                    "200": {
                        "description": "The Response object",
                        "schema": {
                            "$ref": "#/definitions/object.Message"
                        }
                    }
                }
            }
        },
        "/api/get-message-answer": {
            "get": {
                "tags": [
                    "Message API"
                ],
                "description": "get message answer",
                "operationId": "ApiController.GetMessageAnswer",
                "parameters": [
                    {
                        "in": "query",
                        "name": "id",
                        "description": "The id ( owner/name ) of the message",
                        "required": true,
                        "type": "string"
                    }
                ],
                "responses": {
                    "200": {
                        "description": "The Response object",
                        "schema": {
                            "$ref": "#/definitions/object.Message"
                        }
                    }
                }
            }
        },
        "/api/get-messages": {
            "get": {
                "tags": [
                    "Message API"
                ],
                "description": "get messages",
                "operationId": "ApiController.GetMessages",
                "parameters": [
                    {
                        "in": "query",
                        "name": "owner",
                        "description": "The owner of messages",
                        "required": true,
                        "type": "string"
                    }
                ],
                "responses": {
                    "200": {
                        "description": "The Response object",
                        "schema": {
                            "type": "array",
                            "items": {
                                "$ref": "#/definitions/object.Message"
                            }
                        }
                    }
                }
            }
        },
        "/api/get-model": {
            "get": {
                "tags": [
                    "Model API"
                ],
                "description": "get model",
                "operationId": "ApiController.GetModel",
                "parameters": [
                    {
                        "in": "query",
                        "name": "id",
                        "description": "The id ( owner/name ) of the model",
                        "required": true,
                        "type": "string"
                    }
                ],
                "responses": {
                    "200": {
                        "description": "The Response object",
                        "schema": {
                            "$ref": "#/definitions/object.Model"
                        }
                    }
                }
            }
        },
        "/api/get-models": {
            "get": {
                "tags": [
                    "Model API"
                ],
                "description": "get models",
                "operationId": "ApiController.GetModels",
                "parameters": [
                    {
                        "in": "query",
                        "name": "owner",
                        "description": "The owner of models",
                        "required": true,
                        "type": "string"
                    }
                ],
                "responses": {
                    "200": {
                        "description": "The Response object",
                        "schema": {
                            "type": "array",
                            "items": {
                                "$ref": "#/definitions/object.Model"
                            }
                        }
                    }
                }
            }
        },
        "/api/get-organization": {
            "get": {
                "tags": [
                    "Organization API"
                ],
                "description": "get organization",
                "operationId": "ApiController.GetOrganization",
                "parameters": [
                    {
                        "in": "query",
                        "name": "id",
                        "description": "organization id",
                        "required": true,
                        "type": "string"
                    }
                ],
                "responses": {
                    "200": {
                        "description": "The Response object",
                        "schema": {
                            "$ref": "#/definitions/object.Organization"
                        }
                    }
                }
            }
        },
        "/api/get-organization-applications": {
            "get": {
                "tags": [
                    "Application API"
                ],
                "description": "get the detail of the organization's application",
                "operationId": "ApiController.GetOrganizationApplications",
                "parameters": [
                    {
                        "in": "query",
                        "name": "organization",
                        "description": "The organization name",
                        "required": true,
                        "type": "string"
                    }
                ],
                "responses": {
                    "200": {
                        "description": "The Response object",
                        "schema": {
                            "type": "array",
                            "items": {
                                "$ref": "#/definitions/object.Application"
                            }
                        }
                    }
                }
            }
        },
        "/api/get-organizations": {
            "get": {
                "tags": [
                    "Organization API"
                ],
                "description": "get organizations",
                "operationId": "ApiController.GetOrganizations",
                "parameters": [
                    {
                        "in": "query",
                        "name": "owner",
                        "description": "owner",
                        "required": true,
                        "type": "string"
                    }
                ],
                "responses": {
                    "200": {
                        "description": "The Response object",
                        "schema": {
                            "type": "array",
                            "items": {
                                "$ref": "#/definitions/object.Organization"
                            }
                        }
                    }
                }
            }
        },
        "/api/get-payment": {
            "get": {
                "tags": [
                    "Payment API"
                ],
                "description": "get payment",
                "operationId": "ApiController.GetPayment",
                "parameters": [
                    {
                        "in": "query",
                        "name": "id",
                        "description": "The id ( owner/name ) of the payment",
                        "required": true,
                        "type": "string"
                    }
                ],
                "responses": {
                    "200": {
                        "description": "The Response object",
                        "schema": {
                            "$ref": "#/definitions/object.Payment"
                        }
                    }
                }
            }
        },
        "/api/get-payments": {
            "get": {
                "tags": [
                    "Payment API"
                ],
                "description": "get payments",
                "operationId": "ApiController.GetPayments",
                "parameters": [
                    {
                        "in": "query",
                        "name": "owner",
                        "description": "The owner of payments",
                        "required": true,
                        "type": "string"
                    }
                ],
                "responses": {
                    "200": {
                        "description": "The Response object",
                        "schema": {
                            "type": "array",
                            "items": {
                                "$ref": "#/definitions/object.Payment"
                            }
                        }
                    }
                }
            }
        },
        "/api/get-permission": {
            "get": {
                "tags": [
                    "Permission API"
                ],
                "description": "get permission",
                "operationId": "ApiController.GetPermission",
                "parameters": [
                    {
                        "in": "query",
                        "name": "id",
                        "description": "The id ( owner/name ) of the permission",
                        "required": true,
                        "type": "string"
                    }
                ],
                "responses": {
                    "200": {
                        "description": "The Response object",
                        "schema": {
                            "$ref": "#/definitions/object.Permission"
                        }
                    }
                }
            }
        },
        "/api/get-permissions": {
            "get": {
                "tags": [
                    "Permission API"
                ],
                "description": "get permissions",
                "operationId": "ApiController.GetPermissions",
                "parameters": [
                    {
                        "in": "query",
                        "name": "owner",
                        "description": "The owner of permissions",
                        "required": true,
                        "type": "string"
                    }
                ],
                "responses": {
                    "200": {
                        "description": "The Response object",
                        "schema": {
                            "type": "array",
                            "items": {
                                "$ref": "#/definitions/object.Permission"
                            }
                        }
                    }
                }
            }
        },
        "/api/get-permissions-by-role": {
            "get": {
                "tags": [
                    "Permission API"
                ],
                "description": "get permissions by role",
                "operationId": "ApiController.GetPermissionsByRole",
                "parameters": [
                    {
                        "in": "query",
                        "name": "id",
                        "description": "The id ( owner/name ) of the role",
                        "required": true,
                        "type": "string"
                    }
                ],
                "responses": {
                    "200": {
                        "description": "The Response object",
                        "schema": {
                            "type": "array",
                            "items": {
                                "$ref": "#/definitions/object.Permission"
                            }
                        }
                    }
                }
            }
        },
        "/api/get-permissions-by-submitter": {
            "get": {
                "tags": [
                    "Permission API"
                ],
                "description": "get permissions by submitter",
                "operationId": "ApiController.GetPermissionsBySubmitter",
                "responses": {
                    "200": {
                        "description": "The Response object",
                        "schema": {
                            "type": "array",
                            "items": {
                                "$ref": "#/definitions/object.Permission"
                            }
                        }
                    }
                }
            }
        },
<<<<<<< HEAD
        "/api/get-subscription": {
            "get": {
                "tags": [
                    "Subscription API"
                ],
                "description": "get subscriptions",
                "operationId": "ApiController.GetSubscription",
                "parameters": [
                    {
                        "in": "query",
                        "name": "id",
                        "description": "The id ( owner/name ) of the subscription",
                        "required": true,
                        "type": "string"
                    }
                ],
                "responses": {
                    "200": {
                        "description": "The Response object",
                        "schema": {
                            "$ref": "#/definitions/object.Subscription"
                        }
                    }
                }
            }
        },

        "/api/get-product": {
=======
        "/api/get-plan": {
>>>>>>> 95ab2472
            "get": {
                "tags": [
                    "Plan API"
                ],
                "description": "get plan",
                "operationId": "ApiController.GetPlan",
                "parameters": [
                    {
                        "in": "query",
                        "name": "id",
                        "description": "The id ( owner/name ) of the plan",
                        "required": true,
                        "type": "string"
                    },
                    {
                        "in": "query",
                        "name": "includeOption",
                        "description": "Should include plan's option",
                        "type": "boolean"
                    }
                ],
                "responses": {
                    "200": {
                        "description": "The Response object",
                        "schema": {
                            "$ref": "#/definitions/object.Plan"
                        }
                    }
                }
            }
        },
        "/api/get-plans": {
            "get": {
                "tags": [
                    "Plan API"
                ],
                "description": "get plans",
                "operationId": "ApiController.GetPlans",
                "parameters": [
                    {
                        "in": "query",
                        "name": "owner",
                        "description": "The owner of plans",
                        "required": true,
                        "type": "string"
                    }
                ],
                "responses": {
                    "200": {
                        "description": "The Response object",
                        "schema": {
                            "type": "array",
                            "items": {
                                "$ref": "#/definitions/object.Plan"
                            }
                        }
                    }
                }
            }
        },
        "/api/get-pricing": {
            "get": {
                "tags": [
                    "Pricing API"
                ],
                "description": "get pricing",
                "operationId": "ApiController.GetPricing",
                "parameters": [
                    {
                        "in": "query",
                        "name": "id",
                        "description": "The id ( owner/name ) of the pricing",
                        "required": true,
                        "type": "string"
                    }
                ],
                "responses": {
                    "200": {
                        "description": "The Response object",
                        "schema": {
                            "$ref": "#/definitions/object.pricing"
                        }
                    }
                }
            }
        },
        "/api/get-pricings": {
            "get": {
                "tags": [
                    "Pricing API"
                ],
                "description": "get pricings",
                "operationId": "ApiController.GetPricings",
                "parameters": [
                    {
                        "in": "query",
                        "name": "owner",
                        "description": "The owner of pricings",
                        "required": true,
                        "type": "string"
                    }
                ],
                "responses": {
                    "200": {
                        "description": "The Response object",
                        "schema": {
                            "type": "array",
                            "items": {
                                "$ref": "#/definitions/object.Pricing"
                            }
                        }
                    }
                }
            }
        },
        "/api/get-product": {
            "get": {
                "tags": [
                    "Product API"
                ],
                "description": "get product",
                "operationId": "ApiController.GetProduct",
                "parameters": [
                    {
                        "in": "query",
                        "name": "id",
                        "description": "The id ( owner/name ) of the product",
                        "required": true,
                        "type": "string"
                    }
                ],
                "responses": {
                    "200": {
                        "description": "The Response object",
                        "schema": {
                            "$ref": "#/definitions/object.Product"
                        }
                    }
                }
            }
        },
        "/api/get-products": {
            "get": {
                "tags": [
                    "Product API"
                ],
                "description": "get products",
                "operationId": "ApiController.GetProducts",
                "parameters": [
                    {
                        "in": "query",
                        "name": "owner",
                        "description": "The owner of products",
                        "required": true,
                        "type": "string"
                    }
                ],
                "responses": {
                    "200": {
                        "description": "The Response object",
                        "schema": {
                            "type": "array",
                            "items": {
                                "$ref": "#/definitions/object.Product"
                            }
                        }
                    }
                }
            }
        },
        "/api/get-prometheus-info": {
            "get": {
                "tags": [
                    "Prometheus API"
                ],
                "description": "get Prometheus Info",
                "operationId": "ApiController.GetPrometheusInfo",
                "responses": {
                    "200": {
                        "description": "The Response object",
                        "schema": {
                            "$ref": "#/definitions/object.PrometheusInfo"
                        }
                    }
                }
            }
        },
        "/api/get-provider": {
            "get": {
                "tags": [
                    "Provider API"
                ],
                "description": "get provider",
                "operationId": "ApiController.GetProvider",
                "parameters": [
                    {
                        "in": "query",
                        "name": "id",
                        "description": "The id ( owner/name ) of the provider",
                        "required": true,
                        "type": "string"
                    }
                ],
                "responses": {
                    "200": {
                        "description": "The Response object",
                        "schema": {
                            "$ref": "#/definitions/object.Provider"
                        }
                    }
                }
            }
        },
        "/api/get-providers": {
            "get": {
                "tags": [
                    "Provider API"
                ],
                "description": "get providers",
                "operationId": "ApiController.GetProviders",
                "parameters": [
                    {
                        "in": "query",
                        "name": "owner",
                        "description": "The owner of providers",
                        "required": true,
                        "type": "string"
                    }
                ],
                "responses": {
                    "200": {
                        "description": "The Response object",
                        "schema": {
                            "type": "array",
                            "items": {
                                "$ref": "#/definitions/object.Provider"
                            }
                        }
                    }
                }
            }
        },
        "/api/get-records": {
            "get": {
                "tags": [
                    "Record API"
                ],
                "description": "get all records",
                "operationId": "ApiController.GetRecords",
                "parameters": [
                    {
                        "in": "query",
                        "name": "pageSize",
                        "description": "The size of each page",
                        "required": true,
                        "type": "string"
                    },
                    {
                        "in": "query",
                        "name": "p",
                        "description": "The number of the page",
                        "required": true,
                        "type": "string"
                    }
                ],
                "responses": {
                    "200": {
                        "description": "The Response object",
                        "schema": {
                            "$ref": "#/definitions/object.Record"
                        }
                    }
                }
            }
        },
        "/api/get-records-filter": {
            "post": {
                "tags": [
                    "Record API"
                ],
                "description": "get records by filter",
                "operationId": "ApiController.GetRecordsByFilter",
                "parameters": [
                    {
                        "in": "body",
                        "name": "filter",
                        "description": "filter Record message",
                        "required": true,
                        "schema": {
                            "type": "string"
                        },
                        "type": "string"
                    }
                ],
                "responses": {
                    "200": {
                        "description": "The Response object",
                        "schema": {
                            "$ref": "#/definitions/object.Record"
                        }
                    }
                }
            }
        },
        "/api/get-resource": {
            "get": {
                "tags": [
                    "Resource API"
                ],
                "operationId": "ApiController.GetResource"
            }
        },
        "/api/get-resources": {
            "get": {
                "tags": [
                    "Resource API"
                ],
                "operationId": "ApiController.GetResources"
            }
        },
        "/api/get-role": {
            "get": {
                "tags": [
                    "Role API"
                ],
                "description": "get role",
                "operationId": "ApiController.GetRole",
                "parameters": [
                    {
                        "in": "query",
                        "name": "id",
                        "description": "The id ( owner/name ) of the role",
                        "required": true,
                        "type": "string"
                    }
                ],
                "responses": {
                    "200": {
                        "description": "The Response object",
                        "schema": {
                            "$ref": "#/definitions/object.Role"
                        }
                    }
                }
            }
        },
        "/api/get-roles": {
            "get": {
                "tags": [
                    "Role API"
                ],
                "description": "get roles",
                "operationId": "ApiController.GetRoles",
                "parameters": [
                    {
                        "in": "query",
                        "name": "owner",
                        "description": "The owner of roles",
                        "required": true,
                        "type": "string"
                    }
                ],
                "responses": {
                    "200": {
                        "description": "The Response object",
                        "schema": {
                            "type": "array",
                            "items": {
                                "$ref": "#/definitions/object.Role"
                            }
                        }
                    }
                }
            }
        },
        "/api/get-session": {
            "get": {
                "tags": [
                    "Session API"
                ],
                "description": "Get session for one user in one application.",
                "operationId": "ApiController.GetSingleSession",
                "parameters": [
                    {
                        "in": "query",
                        "name": "id",
                        "description": "The id(organization/application/user) of session",
                        "required": true,
                        "type": "string"
                    }
                ],
                "responses": {
                    "200": {
                        "description": "The Response object",
                        "schema": {
                            "type": "array",
                            "items": {
                                "type": "string"
                            }
                        }
                    }
                }
            }
        },
        "/api/get-sessions": {
            "get": {
                "tags": [
                    "Session API"
                ],
                "description": "Get organization user sessions.",
                "operationId": "ApiController.GetSessions",
                "parameters": [
                    {
                        "in": "query",
                        "name": "owner",
                        "description": "The organization name",
                        "required": true,
                        "type": "string"
                    }
                ],
                "responses": {
                    "200": {
                        "description": "The Response object",
                        "schema": {
                            "type": "array",
                            "items": {
                                "type": "string"
                            }
                        }
                    }
                }
            }
        },
        "/api/get-sorted-users": {
            "get": {
                "tags": [
                    "User API"
                ],
                "operationId": "ApiController.GetSortedUsers",
                "parameters": [
                    {
                        "in": "query",
                        "name": "owner",
                        "description": "The owner of users",
                        "required": true,
                        "type": "string"
                    },
                    {
                        "in": "query",
                        "name": "sorter",
                        "description": "The DB column name to sort by, e.g., created_time",
                        "required": true,
                        "type": "string"
                    },
                    {
                        "in": "query",
                        "name": "limit",
                        "description": "The count of users to return, e.g., 25",
                        "required": true,
                        "type": "string"
                    }
                ],
                "responses": {
                    "200": {
                        "description": "The Response object",
                        "schema": {
                            "type": "array",
                            "items": {
                                "$ref": "#/definitions/object.User"
                            }
                        }
                    }
                }
            }
        },
        "/api/get-subscription": {
            "get": {
                "tags": [
                    "Subscription API"
                ],
                "description": "get subscription",
                "operationId": "ApiController.GetSubscription",
                "parameters": [
                    {
                        "in": "query",
                        "name": "id",
                        "description": "The id ( owner/name ) of the subscription",
                        "required": true,
                        "type": "string"
                    }
                ],
                "responses": {
                    "200": {
                        "description": "The Response object",
                        "schema": {
                            "$ref": "#/definitions/object.subscription"
                        }
                    }
                }
            }
        },
        "/api/get-subscriptions": {
            "get": {
                "tags": [
                    "Subscription API"
                ],
                "description": "get subscriptions",
                "operationId": "ApiController.GetSubscriptions",
                "parameters": [
                    {
                        "in": "query",
                        "name": "owner",
                        "description": "The owner of subscriptions",
                        "required": true,
                        "type": "string"
                    }
                ],
                "responses": {
                    "200": {
                        "description": "The Response object",
                        "schema": {
                            "type": "array",
                            "items": {
                                "$ref": "#/definitions/object.Subscription"
                            }
                        }
                    }
                }
            }
        },
        "/api/get-syncer": {
            "get": {
                "tags": [
                    "Syncer API"
                ],
                "description": "get syncer",
                "operationId": "ApiController.GetSyncer",
                "parameters": [
                    {
                        "in": "query",
                        "name": "id",
                        "description": "The id ( owner/name ) of the syncer",
                        "required": true,
                        "type": "string"
                    }
                ],
                "responses": {
                    "200": {
                        "description": "The Response object",
                        "schema": {
                            "$ref": "#/definitions/object.Syncer"
                        }
                    }
                }
            }
        },
        "/api/get-syncers": {
            "get": {
                "tags": [
                    "Syncer API"
                ],
                "description": "get syncers",
                "operationId": "ApiController.GetSyncers",
                "parameters": [
                    {
                        "in": "query",
                        "name": "owner",
                        "description": "The owner of syncers",
                        "required": true,
                        "type": "string"
                    }
                ],
                "responses": {
                    "200": {
                        "description": "The Response object",
                        "schema": {
                            "type": "array",
                            "items": {
                                "$ref": "#/definitions/object.Syncer"
                            }
                        }
                    }
                }
            }
        },
        "/api/get-system-info": {
            "get": {
                "tags": [
                    "System API"
                ],
                "description": "get system info like CPU and memory usage",
                "operationId": "ApiController.GetSystemInfo",
                "responses": {
                    "200": {
                        "description": "The Response object",
                        "schema": {
                            "$ref": "#/definitions/util.SystemInfo"
                        }
                    }
                }
            }
        },
        "/api/get-token": {
            "get": {
                "tags": [
                    "Token API"
                ],
                "description": "get token",
                "operationId": "ApiController.GetToken",
                "parameters": [
                    {
                        "in": "query",
                        "name": "id",
                        "description": "The id ( owner/name ) of token",
                        "required": true,
                        "type": "string"
                    }
                ],
                "responses": {
                    "200": {
                        "description": "The Response object",
                        "schema": {
                            "$ref": "#/definitions/object.Token"
                        }
                    }
                }
            }
        },
        "/api/get-tokens": {
            "get": {
                "tags": [
                    "Token API"
                ],
                "description": "get tokens",
                "operationId": "ApiController.GetTokens",
                "parameters": [
                    {
                        "in": "query",
                        "name": "owner",
                        "description": "The owner of tokens",
                        "required": true,
                        "type": "string"
                    },
                    {
                        "in": "query",
                        "name": "pageSize",
                        "description": "The size of each page",
                        "required": true,
                        "type": "string"
                    },
                    {
                        "in": "query",
                        "name": "p",
                        "description": "The number of the page",
                        "required": true,
                        "type": "string"
                    }
                ],
                "responses": {
                    "200": {
                        "description": "The Response object",
                        "schema": {
                            "type": "array",
                            "items": {
                                "$ref": "#/definitions/object.Token"
                            }
                        }
                    }
                }
            }
        },
        "/api/get-user": {
            "get": {
                "tags": [
                    "User API"
                ],
                "description": "get user",
                "operationId": "ApiController.GetUser",
                "parameters": [
                    {
                        "in": "query",
                        "name": "id",
                        "description": "The id ( owner/name ) of the user",
                        "required": true,
                        "type": "string"
                    },
                    {
                        "in": "query",
                        "name": "owner",
                        "description": "The owner of the user",
                        "type": "string"
                    },
                    {
                        "in": "query",
                        "name": "email",
                        "description": "The email of the user",
                        "type": "string"
                    },
                    {
                        "in": "query",
                        "name": "phone",
                        "description": "The phone of the user",
                        "type": "string"
                    },
                    {
                        "in": "query",
                        "name": "userId",
                        "description": "The userId of the user",
                        "type": "string"
                    }
                ],
                "responses": {
                    "200": {
                        "description": "The Response object",
                        "schema": {
                            "$ref": "#/definitions/object.User"
                        }
                    }
                }
            }
        },
        "/api/get-user-application": {
            "get": {
                "tags": [
                    "Application API"
                ],
                "description": "get the detail of the user's application",
                "operationId": "ApiController.GetUserApplication",
                "parameters": [
                    {
                        "in": "query",
                        "name": "id",
                        "description": "The id ( owner/name ) of the user",
                        "required": true,
                        "type": "string"
                    }
                ],
                "responses": {
                    "200": {
                        "description": "The Response object",
                        "schema": {
                            "$ref": "#/definitions/object.Application"
                        }
                    }
                }
            }
        },
        "/api/get-user-count": {
            "get": {
                "tags": [
                    "User API"
                ],
                "operationId": "ApiController.GetUserCount",
                "parameters": [
                    {
                        "in": "query",
                        "name": "owner",
                        "description": "The owner of users",
                        "required": true,
                        "type": "string"
                    },
                    {
                        "in": "query",
                        "name": "isOnline",
                        "description": "The filter for query, 1 for online, 0 for offline, empty string for all users",
                        "required": true,
                        "type": "string"
                    }
                ],
                "responses": {
                    "200": {
                        "description": "{int} int The count of filtered users for an organization"
                    }
                }
            }
        },
        "/api/get-user-payments": {
            "get": {
                "tags": [
                    "Payment API"
                ],
                "description": "get payments for a user",
                "operationId": "ApiController.GetUserPayments",
                "parameters": [
                    {
                        "in": "query",
                        "name": "owner",
                        "description": "The owner of payments",
                        "required": true,
                        "type": "string"
                    },
                    {
                        "in": "query",
                        "name": "organization",
                        "description": "The organization of the user",
                        "required": true,
                        "type": "string"
                    },
                    {
                        "in": "query",
                        "name": "user",
                        "description": "The username of the user",
                        "required": true,
                        "type": "string"
                    }
                ],
                "responses": {
                    "200": {
                        "description": "The Response object",
                        "schema": {
                            "type": "array",
                            "items": {
                                "$ref": "#/definitions/object.Payment"
                            }
                        }
                    }
                }
            }
        },
        "/api/get-users": {
            "get": {
                "tags": [
                    "User API"
                ],
                "operationId": "ApiController.GetUsers",
                "parameters": [
                    {
                        "in": "query",
                        "name": "owner",
                        "description": "The owner of users",
                        "required": true,
                        "type": "string"
                    }
                ],
                "responses": {
                    "200": {
                        "description": "The Response object",
                        "schema": {
                            "type": "array",
                            "items": {
                                "$ref": "#/definitions/object.User"
                            }
                        }
                    }
                }
            }
        },
        "/api/get-version-info": {
            "get": {
                "tags": [
                    "System API"
                ],
                "description": "get version info like Casdoor release version and commit ID",
                "operationId": "ApiController.GetVersionInfo",
                "responses": {
                    "200": {
                        "description": "The Response object",
                        "schema": {
                            "$ref": "#/definitions/util.VersionInfo"
                        }
                    }
                }
            }
        },
        "/api/get-webhook": {
            "get": {
                "tags": [
                    "Webhook API"
                ],
                "description": "get webhook",
                "operationId": "ApiController.GetWebhook",
                "parameters": [
                    {
                        "in": "query",
                        "name": "id",
                        "description": "The id ( owner/name ) of the webhook",
                        "required": true,
                        "type": "string"
                    }
                ],
                "responses": {
                    "200": {
                        "description": "The Response object",
                        "schema": {
                            "$ref": "#/definitions/object.Webhook"
                        }
                    }
                }
            }
        },
        "/api/get-webhooks": {
            "get": {
                "tags": [
                    "Webhook API"
                ],
                "description": "get webhooks",
                "operationId": "ApiController.GetWebhooks",
                "parameters": [
                    {
                        "in": "query",
                        "name": "owner",
                        "description": "The owner of webhooks",
                        "required": true,
                        "type": "string"
                    }
                ],
                "responses": {
                    "200": {
                        "description": "The Response object",
                        "schema": {
                            "type": "array",
                            "items": {
                                "$ref": "#/definitions/object.Webhook"
                            }
                        }
                    }
                }
            }
        },
        "/api/invoice-payment": {
            "post": {
                "tags": [
                    "Payment API"
                ],
                "description": "invoice payment",
                "operationId": "ApiController.InvoicePayment",
                "parameters": [
                    {
                        "in": "query",
                        "name": "id",
                        "description": "The id ( owner/name ) of the payment",
                        "required": true,
                        "type": "string"
                    }
                ],
                "responses": {
                    "200": {
                        "description": "The Response object",
                        "schema": {
                            "$ref": "#/definitions/controllers.Response"
                        }
                    }
                }
            }
        },
        "/api/is-session-duplicated": {
            "get": {
                "tags": [
                    "Session API"
                ],
                "description": "Check if there are other different sessions for one user in one application.",
                "operationId": "ApiController.IsSessionDuplicated",
                "parameters": [
                    {
                        "in": "query",
                        "name": "id",
                        "description": "The id(organization/application/user) of session",
                        "required": true,
                        "type": "string"
                    },
                    {
                        "in": "query",
                        "name": "sessionId",
                        "description": "sessionId to be checked",
                        "required": true,
                        "type": "string"
                    }
                ],
                "responses": {
                    "200": {
                        "description": "The Response object",
                        "schema": {
                            "type": "array",
                            "items": {
                                "type": "string"
                            }
                        }
                    }
                }
            }
        },
        "/api/login": {
            "post": {
                "tags": [
                    "Login API"
                ],
                "description": "login",
                "operationId": "ApiController.Login",
                "parameters": [
                    {
                        "in": "query",
                        "name": "clientId",
                        "description": "clientId",
                        "required": true,
                        "type": "string"
                    },
                    {
                        "in": "query",
                        "name": "responseType",
                        "description": "responseType",
                        "required": true,
                        "type": "string"
                    },
                    {
                        "in": "query",
                        "name": "redirectUri",
                        "description": "redirectUri",
                        "required": true,
                        "type": "string"
                    },
                    {
                        "in": "query",
                        "name": "scope",
                        "description": "scope",
                        "type": "string"
                    },
                    {
                        "in": "query",
                        "name": "state",
                        "description": "state",
                        "type": "string"
                    },
                    {
                        "in": "query",
                        "name": "nonce",
                        "description": "nonce",
                        "type": "string"
                    },
                    {
                        "in": "query",
                        "name": "code_challenge_method",
                        "description": "code_challenge_method",
                        "type": "string"
                    },
                    {
                        "in": "query",
                        "name": "code_challenge",
                        "description": "code_challenge",
                        "type": "string"
                    },
                    {
                        "in": "body",
                        "name": "form",
                        "description": "Login information",
                        "required": true,
                        "schema": {
                            "$ref": "#/definitions/controllers.AuthForm"
                        }
                    }
                ],
                "responses": {
                    "200": {
                        "description": "The Response object",
                        "schema": {
                            "$ref": "#/definitions/Response"
                        }
                    }
                }
            }
        },
        "/api/login/oauth/access_token": {
            "post": {
                "tags": [
                    "Token API"
                ],
                "description": "get OAuth access token",
                "operationId": "ApiController.GetOAuthToken",
                "parameters": [
                    {
                        "in": "query",
                        "name": "grant_type",
                        "description": "OAuth grant type",
                        "required": true,
                        "type": "string"
                    },
                    {
                        "in": "query",
                        "name": "client_id",
                        "description": "OAuth client id",
                        "required": true,
                        "type": "string"
                    },
                    {
                        "in": "query",
                        "name": "client_secret",
                        "description": "OAuth client secret",
                        "required": true,
                        "type": "string"
                    },
                    {
                        "in": "query",
                        "name": "code",
                        "description": "OAuth code",
                        "required": true,
                        "type": "string"
                    }
                ],
                "responses": {
                    "200": {
                        "description": "The Response object",
                        "schema": {
                            "$ref": "#/definitions/object.TokenWrapper"
                        }
                    },
                    "400": {
                        "description": "The Response object",
                        "schema": {
                            "$ref": "#/definitions/object.TokenError"
                        }
                    },
                    "401": {
                        "description": "The Response object",
                        "schema": {
                            "$ref": "#/definitions/object.TokenError"
                        }
                    }
                }
            }
        },
        "/api/login/oauth/introspect": {
            "post": {
                "description": "The introspection endpoint is an OAuth 2.0 endpoint that takes a",
                "operationId": "ApiController.IntrospectToken",
                "parameters": [
                    {
                        "in": "formData",
                        "name": "token",
                        "description": "access_token's value or refresh_token's value",
                        "required": true,
                        "type": "string"
                    },
                    {
                        "in": "formData",
                        "name": "token_type_hint",
                        "description": "the token type access_token or refresh_token",
                        "required": true,
                        "type": "string"
                    }
                ],
                "responses": {
                    "200": {
                        "description": "The Response object",
                        "schema": {
                            "$ref": "#/definitions/object.IntrospectionResponse"
                        }
                    },
                    "400": {
                        "description": "The Response object",
                        "schema": {
                            "$ref": "#/definitions/object.TokenError"
                        }
                    },
                    "401": {
                        "description": "The Response object",
                        "schema": {
                            "$ref": "#/definitions/object.TokenError"
                        }
                    }
                }
            }
        },
        "/api/login/oauth/refresh_token": {
            "post": {
                "tags": [
                    "Token API"
                ],
                "description": "refresh OAuth access token",
                "operationId": "ApiController.RefreshToken",
                "parameters": [
                    {
                        "in": "query",
                        "name": "grant_type",
                        "description": "OAuth grant type",
                        "required": true,
                        "type": "string"
                    },
                    {
                        "in": "query",
                        "name": "refresh_token",
                        "description": "OAuth refresh token",
                        "required": true,
                        "type": "string"
                    },
                    {
                        "in": "query",
                        "name": "scope",
                        "description": "OAuth scope",
                        "required": true,
                        "type": "string"
                    },
                    {
                        "in": "query",
                        "name": "client_id",
                        "description": "OAuth client id",
                        "required": true,
                        "type": "string"
                    },
                    {
                        "in": "query",
                        "name": "client_secret",
                        "description": "OAuth client secret",
                        "type": "string"
                    }
                ],
                "responses": {
                    "200": {
                        "description": "The Response object",
                        "schema": {
                            "$ref": "#/definitions/object.TokenWrapper"
                        }
                    },
                    "400": {
                        "description": "The Response object",
                        "schema": {
                            "$ref": "#/definitions/object.TokenError"
                        }
                    },
                    "401": {
                        "description": "The Response object",
                        "schema": {
                            "$ref": "#/definitions/object.TokenError"
                        }
                    }
                }
            }
        },
        "/api/logout": {
            "get": {
                "tags": [
                    "Login API"
                ],
                "description": "logout the current user",
                "operationId": "ApiController.Logout",
                "parameters": [
                    {
                        "in": "query",
                        "name": "id_token_hint",
                        "description": "id_token_hint",
                        "type": "string"
                    },
                    {
                        "in": "query",
                        "name": "post_logout_redirect_uri",
                        "description": "post_logout_redirect_uri",
                        "type": "string"
                    },
                    {
                        "in": "query",
                        "name": "state",
                        "description": "state",
                        "type": "string"
                    }
                ],
                "responses": {
                    "200": {
                        "description": "The Response object",
                        "schema": {
                            "$ref": "#/definitions/controllers.Response"
                        }
                    }
                }
            },
            "post": {
                "tags": [
                    "Login API"
                ],
                "description": "logout the current user",
                "operationId": "ApiController.Logout",
                "parameters": [
                    {
                        "in": "query",
                        "name": "id_token_hint",
                        "description": "id_token_hint",
                        "type": "string"
                    },
                    {
                        "in": "query",
                        "name": "post_logout_redirect_uri",
                        "description": "post_logout_redirect_uri",
                        "type": "string"
                    },
                    {
                        "in": "query",
                        "name": "state",
                        "description": "state",
                        "type": "string"
                    }
                ],
                "responses": {
                    "200": {
                        "description": "The Response object",
                        "schema": {
                            "$ref": "#/definitions/controllers.Response"
                        }
                    }
                }
            }
        },
        "/api/mfa/setup/enable": {
            "post": {
                "tags": [
                    "MFA API"
                ],
                "description": "enable totp",
                "operationId": "ApiController.MfaSetupEnable",
                "responses": {
                    "200": {
                        "description": "object",
                        "schema": {
                            "$ref": "#/definitions/Response"
                        }
                    }
                }
            }
        },
        "/api/mfa/setup/initiate": {
            "post": {
                "tags": [
                    "MFA API"
                ],
                "description": "setup MFA",
                "operationId": "ApiController.MfaSetupInitiate",
                "responses": {
                    "200": {
                        "description": "Response object",
                        "schema": {
                            "$ref": "#/definitions/The"
                        }
                    }
                }
            }
        },
        "/api/mfa/setup/verify": {
            "post": {
                "tags": [
                    "MFA API"
                ],
                "description": "setup verify totp",
                "operationId": "ApiController.MfaSetupVerify",
                "responses": {
                    "200": {
                        "description": "object",
                        "schema": {
                            "$ref": "#/definitions/Response"
                        }
                    }
                }
            }
        },
        "/api/notify-payment": {
            "post": {
                "tags": [
                    "Payment API"
                ],
                "description": "notify payment",
                "operationId": "ApiController.NotifyPayment",
                "parameters": [
                    {
                        "in": "body",
                        "name": "body",
                        "description": "The details of the payment",
                        "required": true,
                        "schema": {
                            "$ref": "#/definitions/object.Payment"
                        }
                    }
                ],
                "responses": {
                    "200": {
                        "description": "The Response object",
                        "schema": {
                            "$ref": "#/definitions/controllers.Response"
                        }
                    }
                }
            }
        },
        "/api/run-syncer": {
            "get": {
                "tags": [
                    "Syncer API"
                ],
                "description": "run syncer",
                "operationId": "ApiController.RunSyncer",
                "parameters": [
                    {
                        "in": "body",
                        "name": "body",
                        "description": "The details of the syncer",
                        "required": true,
                        "schema": {
                            "$ref": "#/definitions/object.Syncer"
                        }
                    }
                ],
                "responses": {
                    "200": {
                        "description": "The Response object",
                        "schema": {
                            "$ref": "#/definitions/controllers.Response"
                        }
                    }
                }
            }
        },
        "/api/send-verification-code": {
            "post": {
                "tags": [
                    "Verification API"
                ],
                "operationId": "ApiController.SendVerificationCode"
            }
        },
        "/api/set-password": {
            "post": {
                "tags": [
                    "Account API"
                ],
                "description": "set password",
                "operationId": "ApiController.SetPassword",
                "parameters": [
                    {
                        "in": "formData",
                        "name": "userOwner",
                        "description": "The owner of the user",
                        "required": true,
                        "type": "string"
                    },
                    {
                        "in": "formData",
                        "name": "userName",
                        "description": "The name of the user",
                        "required": true,
                        "type": "string"
                    },
                    {
                        "in": "formData",
                        "name": "oldPassword",
                        "description": "The old password of the user",
                        "required": true,
                        "type": "string"
                    },
                    {
                        "in": "formData",
                        "name": "newPassword",
                        "description": "The new password of the user",
                        "required": true,
                        "type": "string"
                    }
                ],
                "responses": {
                    "200": {
                        "description": "The Response object",
                        "schema": {
                            "$ref": "#/definitions/controllers.Response"
                        }
                    }
                }
            }
        },
        "/api/set-preferred-mfa": {
            "post": {
                "tags": [
                    "MFA API"
                ],
                "description": ": Set specific Mfa Preferred",
                "operationId": "ApiController.SetPreferredMfa",
                "responses": {
                    "200": {
                        "description": "object",
                        "schema": {
                            "$ref": "#/definitions/Response"
                        }
                    }
                }
            }
        },
        "/api/signup": {
            "post": {
                "tags": [
                    "Login API"
                ],
                "description": "sign up a new user",
                "operationId": "ApiController.Signup",
                "parameters": [
                    {
                        "in": "formData",
                        "name": "username",
                        "description": "The username to sign up",
                        "required": true,
                        "type": "string"
                    },
                    {
                        "in": "formData",
                        "name": "password",
                        "description": "The password",
                        "required": true,
                        "type": "string"
                    }
                ],
                "responses": {
                    "200": {
                        "description": "The Response object",
                        "schema": {
                            "$ref": "#/definitions/controllers.Response"
                        }
                    }
                }
            }
        },
        "/api/sync-ldap-users": {
            "post": {
                "tags": [
                    "Account API"
                ],
                "operationId": "ApiController.SyncLdapUsers"
            }
        },
        "/api/unlink": {
            "post": {
                "tags": [
                    "Login API"
                ]
            }
        },
        "/api/update-application": {
            "post": {
                "tags": [
                    "Application API"
                ],
                "description": "update an application",
                "operationId": "ApiController.UpdateApplication",
                "parameters": [
                    {
                        "in": "query",
                        "name": "id",
                        "description": "The id ( owner/name ) of the application",
                        "required": true,
                        "type": "string"
                    },
                    {
                        "in": "body",
                        "name": "body",
                        "description": "The details of the application",
                        "required": true,
                        "schema": {
                            "$ref": "#/definitions/object.Application"
                        }
                    }
                ],
                "responses": {
                    "200": {
                        "description": "The Response object",
                        "schema": {
                            "$ref": "#/definitions/controllers.Response"
                        }
                    }
                }
            }
        },
        "/api/update-cert": {
            "post": {
                "tags": [
                    "Cert API"
                ],
                "description": "update cert",
                "operationId": "ApiController.UpdateCert",
                "parameters": [
                    {
                        "in": "query",
                        "name": "id",
                        "description": "The id ( owner/name ) of the cert",
                        "required": true,
                        "type": "string"
                    },
                    {
                        "in": "body",
                        "name": "body",
                        "description": "The details of the cert",
                        "required": true,
                        "schema": {
                            "$ref": "#/definitions/object.Cert"
                        }
                    }
                ],
                "responses": {
                    "200": {
                        "description": "The Response object",
                        "schema": {
                            "$ref": "#/definitions/controllers.Response"
                        }
                    }
                }
            }
        },
        "/api/update-chat": {
            "post": {
                "tags": [
                    "Chat API"
                ],
                "description": "update chat",
                "operationId": "ApiController.UpdateChat",
                "parameters": [
                    {
                        "in": "query",
                        "name": "id",
                        "description": "The id ( owner/name ) of the chat",
                        "required": true,
                        "type": "string"
                    },
                    {
                        "in": "body",
                        "name": "body",
                        "description": "The details of the chat",
                        "required": true,
                        "schema": {
                            "$ref": "#/definitions/object.Chat"
                        }
                    }
                ],
                "responses": {
                    "200": {
                        "description": "The Response object",
                        "schema": {
                            "$ref": "#/definitions/controllers.Response"
                        }
                    }
                }
            }
        },
        "/api/update-ldap": {
            "post": {
                "tags": [
                    "Account API"
                ],
                "operationId": "ApiController.UpdateLdap"
            }
        },
        "/api/update-message": {
            "post": {
                "tags": [
                    "Message API"
                ],
                "description": "update message",
                "operationId": "ApiController.UpdateMessage",
                "parameters": [
                    {
                        "in": "query",
                        "name": "id",
                        "description": "The id ( owner/name ) of the message",
                        "required": true,
                        "type": "string"
                    },
                    {
                        "in": "body",
                        "name": "body",
                        "description": "The details of the message",
                        "required": true,
                        "schema": {
                            "$ref": "#/definitions/object.Message"
                        }
                    }
                ],
                "responses": {
                    "200": {
                        "description": "The Response object",
                        "schema": {
                            "$ref": "#/definitions/controllers.Response"
                        }
                    }
                }
            }
        },
        "/api/update-model": {
            "post": {
                "tags": [
                    "Model API"
                ],
                "description": "update model",
                "operationId": "ApiController.UpdateModel",
                "parameters": [
                    {
                        "in": "query",
                        "name": "id",
                        "description": "The id ( owner/name ) of the model",
                        "required": true,
                        "type": "string"
                    },
                    {
                        "in": "body",
                        "name": "body",
                        "description": "The details of the model",
                        "required": true,
                        "schema": {
                            "$ref": "#/definitions/object.Model"
                        }
                    }
                ],
                "responses": {
                    "200": {
                        "description": "The Response object",
                        "schema": {
                            "$ref": "#/definitions/controllers.Response"
                        }
                    }
                }
            }
        },
        "/api/update-organization": {
            "post": {
                "tags": [
                    "Organization API"
                ],
                "description": "update organization",
                "operationId": "ApiController.UpdateOrganization",
                "parameters": [
                    {
                        "in": "query",
                        "name": "id",
                        "description": "The id ( owner/name ) of the organization",
                        "required": true,
                        "type": "string"
                    },
                    {
                        "in": "body",
                        "name": "body",
                        "description": "The details of the organization",
                        "required": true,
                        "schema": {
                            "$ref": "#/definitions/object.Organization"
                        }
                    }
                ],
                "responses": {
                    "200": {
                        "description": "The Response object",
                        "schema": {
                            "$ref": "#/definitions/controllers.Response"
                        }
                    }
                }
            }
        },
        "/api/update-payment": {
            "post": {
                "tags": [
                    "Payment API"
                ],
                "description": "update payment",
                "operationId": "ApiController.UpdatePayment",
                "parameters": [
                    {
                        "in": "query",
                        "name": "id",
                        "description": "The id ( owner/name ) of the payment",
                        "required": true,
                        "type": "string"
                    },
                    {
                        "in": "body",
                        "name": "body",
                        "description": "The details of the payment",
                        "required": true,
                        "schema": {
                            "$ref": "#/definitions/object.Payment"
                        }
                    }
                ],
                "responses": {
                    "200": {
                        "description": "The Response object",
                        "schema": {
                            "$ref": "#/definitions/controllers.Response"
                        }
                    }
                }
            }
        },
        "/api/update-permission": {
            "post": {
                "tags": [
                    "Permission API"
                ],
                "description": "update permission",
                "operationId": "ApiController.UpdatePermission",
                "parameters": [
                    {
                        "in": "query",
                        "name": "id",
                        "description": "The id ( owner/name ) of the permission",
                        "required": true,
                        "type": "string"
                    },
                    {
                        "in": "body",
                        "name": "body",
                        "description": "The details of the permission",
                        "required": true,
                        "schema": {
                            "$ref": "#/definitions/object.Permission"
                        }
                    }
                ],
                "responses": {
                    "200": {
                        "description": "The Response object",
                        "schema": {
                            "$ref": "#/definitions/controllers.Response"
                        }
                    }
                }
            }
        },
        "/api/update-plan": {
            "post": {
                "tags": [
                    "Plan API"
                ],
                "description": "update plan",
                "operationId": "ApiController.UpdatePlan",
                "parameters": [
                    {
                        "in": "query",
                        "name": "id",
                        "description": "The id ( owner/name ) of the plan",
                        "required": true,
                        "type": "string"
                    },
                    {
                        "in": "body",
                        "name": "body",
                        "description": "The details of the plan",
                        "required": true,
                        "schema": {
                            "$ref": "#/definitions/object.Plan"
                        }
                    }
                ],
                "responses": {
                    "200": {
                        "description": "The Response object",
                        "schema": {
                            "$ref": "#/definitions/controllers.Response"
                        }
                    }
                }
            }
        },
        "/api/update-pricing": {
            "post": {
                "tags": [
                    "Pricing API"
                ],
                "description": "update pricing",
                "operationId": "ApiController.UpdatePricing",
                "parameters": [
                    {
                        "in": "query",
                        "name": "id",
                        "description": "The id ( owner/name ) of the pricing",
                        "required": true,
                        "type": "string"
                    },
                    {
                        "in": "body",
                        "name": "body",
                        "description": "The details of the pricing",
                        "required": true,
                        "schema": {
                            "$ref": "#/definitions/object.Pricing"
                        }
                    }
                ],
                "responses": {
                    "200": {
                        "description": "The Response object",
                        "schema": {
                            "$ref": "#/definitions/controllers.Response"
                        }
                    }
                }
            }
        },
        "/api/update-product": {
            "post": {
                "tags": [
                    "Product API"
                ],
                "description": "update product",
                "operationId": "ApiController.UpdateProduct",
                "parameters": [
                    {
                        "in": "query",
                        "name": "id",
                        "description": "The id ( owner/name ) of the product",
                        "required": true,
                        "type": "string"
                    },
                    {
                        "in": "body",
                        "name": "body",
                        "description": "The details of the product",
                        "required": true,
                        "schema": {
                            "$ref": "#/definitions/object.Product"
                        }
                    }
                ],
                "responses": {
                    "200": {
                        "description": "The Response object",
                        "schema": {
                            "$ref": "#/definitions/controllers.Response"
                        }
                    }
                }
            }
        },
        "/api/update-provider": {
            "post": {
                "tags": [
                    "Provider API"
                ],
                "description": "update provider",
                "operationId": "ApiController.UpdateProvider",
                "parameters": [
                    {
                        "in": "query",
                        "name": "id",
                        "description": "The id ( owner/name ) of the provider",
                        "required": true,
                        "type": "string"
                    },
                    {
                        "in": "body",
                        "name": "body",
                        "description": "The details of the provider",
                        "required": true,
                        "schema": {
                            "$ref": "#/definitions/object.Provider"
                        }
                    }
                ],
                "responses": {
                    "200": {
                        "description": "The Response object",
                        "schema": {
                            "$ref": "#/definitions/controllers.Response"
                        }
                    }
                }
            }
        },
        "/api/update-resource": {
            "post": {
                "tags": [
                    "Resource API"
                ],
                "operationId": "ApiController.UpdateResource"
            }
        },
        "/api/update-role": {
            "post": {
                "tags": [
                    "Role API"
                ],
                "description": "update role",
                "operationId": "ApiController.UpdateRole",
                "parameters": [
                    {
                        "in": "query",
                        "name": "id",
                        "description": "The id ( owner/name ) of the role",
                        "required": true,
                        "type": "string"
                    },
                    {
                        "in": "body",
                        "name": "body",
                        "description": "The details of the role",
                        "required": true,
                        "schema": {
                            "$ref": "#/definitions/object.Role"
                        }
                    }
                ],
                "responses": {
                    "200": {
                        "description": "The Response object",
                        "schema": {
                            "$ref": "#/definitions/controllers.Response"
                        }
                    }
                }
            }
        },
        "/api/update-session": {
            "post": {
                "tags": [
                    "Session API"
                ],
                "description": "Update session for one user in one application.",
                "operationId": "ApiController.UpdateSession",
                "parameters": [
                    {
                        "in": "query",
                        "name": "id",
                        "description": "The id(organization/application/user) of session",
                        "required": true,
                        "type": "string"
                    }
                ],
                "responses": {
                    "200": {
                        "description": "The Response object",
                        "schema": {
                            "type": "array",
                            "items": {
                                "type": "string"
                            }
                        }
                    }
                }
            }
        },
        "/api/update-subscription": {
            "post": {
                "tags": [
                    "Subscription API"
                ],
                "description": "update subscription",
                "operationId": "ApiController.UpdateSubscription",
                "parameters": [
                    {
                        "in": "query",
                        "name": "id",
                        "description": "The id ( owner/name ) of the subscription",
                        "required": true,
                        "type": "string"
                    },
                    {
                        "in": "body",
                        "name": "body",
                        "description": "The details of the subscription",
                        "required": true,
                        "schema": {
                            "$ref": "#/definitions/object.Subscription"
                        }
                    }
                ],
                "responses": {
                    "200": {
                        "description": "The Response object",
                        "schema": {
                            "$ref": "#/definitions/controllers.Response"
                        }
                    }
                }
            }
        },
        "/api/update-syncer": {
            "post": {
                "tags": [
                    "Syncer API"
                ],
                "description": "update syncer",
                "operationId": "ApiController.UpdateSyncer",
                "parameters": [
                    {
                        "in": "query",
                        "name": "id",
                        "description": "The id ( owner/name ) of the syncer",
                        "required": true,
                        "type": "string"
                    },
                    {
                        "in": "body",
                        "name": "body",
                        "description": "The details of the syncer",
                        "required": true,
                        "schema": {
                            "$ref": "#/definitions/object.Syncer"
                        }
                    }
                ],
                "responses": {
                    "200": {
                        "description": "The Response object",
                        "schema": {
                            "$ref": "#/definitions/controllers.Response"
                        }
                    }
                }
            }
        },
        "/api/update-token": {
            "post": {
                "tags": [
                    "Token API"
                ],
                "description": "update token",
                "operationId": "ApiController.UpdateToken",
                "parameters": [
                    {
                        "in": "query",
                        "name": "id",
                        "description": "The id ( owner/name ) of token",
                        "required": true,
                        "type": "string"
                    },
                    {
                        "in": "body",
                        "name": "body",
                        "description": "Details of the token",
                        "required": true,
                        "schema": {
                            "$ref": "#/definitions/object.Token"
                        }
                    }
                ],
                "responses": {
                    "200": {
                        "description": "The Response object",
                        "schema": {
                            "$ref": "#/definitions/controllers.Response"
                        }
                    }
                }
            }
        },
        "/api/update-user": {
            "post": {
                "tags": [
                    "User API"
                ],
                "description": "update user",
                "operationId": "ApiController.UpdateUser",
                "parameters": [
                    {
                        "in": "query",
                        "name": "id",
                        "description": "The id ( owner/name ) of the user",
                        "required": true,
                        "type": "string"
                    },
                    {
                        "in": "body",
                        "name": "body",
                        "description": "The details of the user",
                        "required": true,
                        "schema": {
                            "$ref": "#/definitions/object.User"
                        }
                    }
                ],
                "responses": {
                    "200": {
                        "description": "The Response object",
                        "schema": {
                            "$ref": "#/definitions/controllers.Response"
                        }
                    }
                }
            }
        },
        "/api/update-webhook": {
            "post": {
                "tags": [
                    "Webhook API"
                ],
                "description": "update webhook",
                "operationId": "ApiController.UpdateWebhook",
                "parameters": [
                    {
                        "in": "query",
                        "name": "id",
                        "description": "The id ( owner/name ) of the webhook",
                        "required": true,
                        "type": "string"
                    },
                    {
                        "in": "body",
                        "name": "body",
                        "description": "The details of the webhook",
                        "required": true,
                        "schema": {
                            "$ref": "#/definitions/object.Webhook"
                        }
                    }
                ],
                "responses": {
                    "200": {
                        "description": "The Response object",
                        "schema": {
                            "$ref": "#/definitions/controllers.Response"
                        }
                    }
                }
            }
        },
        "/api/upload-resource": {
            "post": {
                "tags": [
                    "Resource API"
                ],
                "operationId": "ApiController.UploadResource"
            }
        },
        "/api/user": {
            "get": {
                "tags": [
                    "Account API"
                ],
                "description": "return Laravel compatible user information according to OAuth 2.0",
                "operationId": "ApiController.UserInfo2",
                "responses": {
                    "200": {
                        "description": "The Response object",
                        "schema": {
                            "$ref": "#/definitions/LaravelResponse"
                        }
                    }
                }
            }
        },
        "/api/userinfo": {
            "get": {
                "tags": [
                    "Account API"
                ],
                "description": "return user information according to OIDC standards",
                "operationId": "ApiController.UserInfo",
                "responses": {
                    "200": {
                        "description": "The Response object",
                        "schema": {
                            "$ref": "#/definitions/object.Userinfo"
                        }
                    }
                }
            }
        },
        "/api/verify-captcha": {
            "post": {
                "tags": [
                    "Verification API"
                ],
                "operationId": "ApiController.VerifyCaptcha"
            }
        },
        "/api/webauthn/signin/begin": {
            "get": {
                "tags": [
                    "Login API"
                ],
                "description": "WebAuthn Login Flow 1st stage",
                "operationId": "ApiController.WebAuthnSigninBegin",
                "parameters": [
                    {
                        "in": "query",
                        "name": "owner",
                        "description": "owner",
                        "required": true,
                        "type": "string"
                    },
                    {
                        "in": "query",
                        "name": "name",
                        "description": "name",
                        "required": true,
                        "type": "string"
                    }
                ],
                "responses": {
                    "200": {
                        "description": "The CredentialAssertion object",
                        "schema": {
                            "$ref": "#/definitions/protocol.CredentialAssertion"
                        }
                    }
                }
            }
        },
        "/api/webauthn/signin/finish": {
            "post": {
                "tags": [
                    "Login API"
                ],
                "description": "WebAuthn Login Flow 2nd stage",
                "operationId": "ApiController.WebAuthnSigninBegin",
                "parameters": [
                    {
                        "in": "body",
                        "name": "body",
                        "description": "authenticator assertion Response",
                        "required": true,
                        "schema": {
                            "$ref": "#/definitions/protocol.CredentialAssertionResponse"
                        }
                    }
                ],
                "responses": {
                    "200": {
                        "description": "\"The Response object\"",
                        "schema": {
                            "$ref": "#/definitions/Response"
                        }
                    }
                }
            }
        },
        "/api/webauthn/signup/begin": {
            "get": {
                "tags": [
                    "User API"
                ],
                "description": "WebAuthn Registration Flow 1st stage",
                "operationId": "ApiController.WebAuthnSignupBegin",
                "responses": {
                    "200": {
                        "description": "The CredentialCreationOptions object",
                        "schema": {
                            "$ref": "#/definitions/protocol.CredentialCreation"
                        }
                    }
                }
            }
        },
        "/api/webauthn/signup/finish": {
            "post": {
                "tags": [
                    "User API"
                ],
                "description": "WebAuthn Registration Flow 2nd stage",
                "operationId": "ApiController.WebAuthnSignupFinish",
                "parameters": [
                    {
                        "in": "body",
                        "name": "body",
                        "description": "authenticator attestation Response",
                        "required": true,
                        "schema": {
                            "$ref": "#/definitions/protocol.CredentialCreationResponse"
                        }
                    }
                ],
                "responses": {
                    "200": {
                        "description": "\"The Response object\"",
                        "schema": {
                            "$ref": "#/definitions/Response"
                        }
                    }
                }
            }
        }
    },
    "definitions": {
        "1183.0x1400042eb70.false": {
            "title": "false",
            "type": "object"
        },
        "1217.0x1400042eba0.false": {
            "title": "false",
            "type": "object"
        },
        "LaravelResponse": {
            "title": "LaravelResponse",
            "type": "object"
        },
        "Response": {
            "title": "Response",
            "type": "object"
        },
        "The": {
            "title": "The",
            "type": "object"
        },
        "controllers.AuthForm": {
            "title": "AuthForm",
            "type": "object"
        },
        "controllers.EmailForm": {
            "title": "EmailForm",
            "type": "object",
            "properties": {
                "content": {
                    "type": "string"
                },
                "provider": {
                    "type": "string"
                },
                "receivers": {
                    "type": "array",
                    "items": {
                        "type": "string"
                    }
                },
                "sender": {
                    "type": "string"
                },
                "title": {
                    "type": "string"
                }
            }
        },
        "controllers.Response": {
            "title": "Response",
            "type": "object",
            "properties": {
                "data": {
                    "$ref": "#/definitions/1183.0x1400042eb70.false"
                },
                "data2": {
                    "$ref": "#/definitions/1217.0x1400042eba0.false"
                },
                "msg": {
                    "type": "string"
                },
                "name": {
                    "type": "string"
                },
                "status": {
                    "type": "string"
                },
                "sub": {
                    "type": "string"
                }
            }
        },
        "controllers.SmsForm": {
            "title": "SmsForm",
            "type": "object",
            "properties": {
                "content": {
                    "type": "string"
                },
                "organizationId": {
                    "type": "string"
                },
                "receivers": {
                    "type": "array",
                    "items": {
                        "type": "string"
                    }
                }
            }
        },
        "jose.JSONWebKey": {
            "title": "JSONWebKey",
            "type": "object"
        },
        "object.AccountItem": {
            "title": "AccountItem",
            "type": "object",
            "properties": {
                "modifyRule": {
                    "type": "string"
                },
                "name": {
                    "type": "string"
                },
                "viewRule": {
                    "type": "string"
                },
                "visible": {
                    "type": "boolean"
                }
            }
        },
        "object.Adapter": {
            "title": "Adapter",
            "type": "object",
            "properties": {
                "Engine": {
                    "$ref": "#/definitions/xorm.Engine"
                },
                "dataSourceName": {
                    "type": "string"
                },
                "dbName": {
                    "type": "string"
                },
                "driverName": {
                    "type": "string"
                }
            }
        },
        "object.Application": {
            "title": "Application",
            "type": "object",
            "properties": {
                "affiliationUrl": {
                    "type": "string"
                },
                "cert": {
                    "type": "string"
                },
                "clientId": {
                    "type": "string"
                },
                "clientSecret": {
                    "type": "string"
                },
                "createdTime": {
                    "type": "string"
                },
                "description": {
                    "type": "string"
                },
                "displayName": {
                    "type": "string"
                },
                "enableAutoSignin": {
                    "type": "boolean"
                },
                "enableCodeSignin": {
                    "type": "boolean"
                },
                "enableLinkWithEmail": {
                    "type": "boolean"
                },
                "enablePassword": {
                    "type": "boolean"
                },
                "enableSamlCompress": {
                    "type": "boolean"
                },
                "enableSignUp": {
                    "type": "boolean"
                },
                "enableSigninSession": {
                    "type": "boolean"
                },
                "enableWebAuthn": {
                    "type": "boolean"
                },
                "expireInHours": {
                    "type": "integer",
                    "format": "int64"
                },
                "forgetUrl": {
                    "type": "string"
                },
                "formBackgroundUrl": {
                    "type": "string"
                },
                "formCss": {
                    "type": "string"
                },
                "formOffset": {
                    "type": "integer",
                    "format": "int64"
                },
                "formSideHtml": {
                    "type": "string"
                },
                "grantTypes": {
                    "type": "array",
                    "items": {
                        "type": "string"
                    }
                },
                "homepageUrl": {
                    "type": "string"
                },
                "logo": {
                    "type": "string"
                },
                "name": {
                    "type": "string"
                },
                "organization": {
                    "type": "string"
                },
                "organizationObj": {
                    "$ref": "#/definitions/object.Organization"
                },
                "owner": {
                    "type": "string"
                },
                "providers": {
                    "type": "array",
                    "items": {
                        "$ref": "#/definitions/object.ProviderItem"
                    }
                },
                "redirectUris": {
                    "type": "array",
                    "items": {
                        "type": "string"
                    }
                },
                "refreshExpireInHours": {
                    "type": "integer",
                    "format": "int64"
                },
                "samlReplyUrl": {
                    "type": "string"
                },
                "signinHtml": {
                    "type": "string"
                },
                "signinUrl": {
                    "type": "string"
                },
                "signupHtml": {
                    "type": "string"
                },
                "signupItems": {
                    "type": "array",
                    "items": {
                        "$ref": "#/definitions/object.SignupItem"
                    }
                },
                "signupUrl": {
                    "type": "string"
                },
                "termsOfUse": {
                    "type": "string"
                },
                "themeData": {
                    "$ref": "#/definitions/object.ThemeData"
                },
                "tokenFormat": {
                    "type": "string"
                }
            }
        },
        "object.Cert": {
            "title": "Cert",
            "type": "object",
            "properties": {
                "authorityPublicKey": {
                    "type": "string"
                },
                "authorityRootPublicKey": {
                    "type": "string"
                },
                "bitSize": {
                    "type": "integer",
                    "format": "int64"
                },
                "certificate": {
                    "type": "string"
                },
                "createdTime": {
                    "type": "string"
                },
                "cryptoAlgorithm": {
                    "type": "string"
                },
                "displayName": {
                    "type": "string"
                },
                "expireInYears": {
                    "type": "integer",
                    "format": "int64"
                },
                "name": {
                    "type": "string"
                },
                "owner": {
                    "type": "string"
                },
                "privateKey": {
                    "type": "string"
                },
                "scope": {
                    "type": "string"
                },
                "type": {
                    "type": "string"
                }
            }
        },
        "object.Chat": {
            "title": "Chat",
            "type": "object",
            "properties": {
                "category": {
                    "type": "string"
                },
                "createdTime": {
                    "type": "string"
                },
                "displayName": {
                    "type": "string"
                },
                "messageCount": {
                    "type": "integer",
                    "format": "int64"
                },
                "name": {
                    "type": "string"
                },
                "organization": {
                    "type": "string"
                },
                "owner": {
                    "type": "string"
                },
                "type": {
                    "type": "string"
                },
                "updatedTime": {
                    "type": "string"
                },
                "user1": {
                    "type": "string"
                },
                "user2": {
                    "type": "string"
                },
                "users": {
                    "type": "array",
                    "items": {
                        "type": "string"
                    }
                }
            }
        },
        "object.GaugeVecInfo": {
            "title": "GaugeVecInfo",
            "type": "object",
            "properties": {
                "method": {
                    "type": "string"
                },
                "name": {
                    "type": "string"
                },
                "throughput": {
                    "type": "number",
                    "format": "double"
                }
            }
        },
        "object.Header": {
            "title": "Header",
            "type": "object",
            "properties": {
                "name": {
                    "type": "string"
                },
                "value": {
                    "type": "string"
                }
            }
        },
        "object.HistogramVecInfo": {
            "title": "HistogramVecInfo",
            "type": "object",
            "properties": {
                "count": {
                    "type": "integer",
                    "format": "int64"
                },
                "latency": {
                    "type": "string"
                },
                "method": {
                    "type": "string"
                },
                "name": {
                    "type": "string"
                }
            }
        },
        "object.IntrospectionResponse": {
            "title": "IntrospectionResponse",
            "type": "object",
            "properties": {
                "active": {
                    "type": "boolean"
                },
                "aud": {
                    "type": "array",
                    "items": {
                        "type": "string"
                    }
                },
                "client_id": {
                    "type": "string"
                },
                "exp": {
                    "type": "integer",
                    "format": "int64"
                },
                "iat": {
                    "type": "integer",
                    "format": "int64"
                },
                "iss": {
                    "type": "string"
                },
                "jti": {
                    "type": "string"
                },
                "nbf": {
                    "type": "integer",
                    "format": "int64"
                },
                "scope": {
                    "type": "string"
                },
                "sub": {
                    "type": "string"
                },
                "token_type": {
                    "type": "string"
                },
                "username": {
                    "type": "string"
                }
            }
        },
        "object.ManagedAccount": {
            "title": "ManagedAccount",
            "type": "object",
            "properties": {
                "application": {
                    "type": "string"
                },
                "password": {
                    "type": "string"
                },
                "signinUrl": {
                    "type": "string"
                },
                "username": {
                    "type": "string"
                }
            }
        },
        "object.Message": {
            "title": "Message",
            "type": "object",
            "properties": {
                "author": {
                    "type": "string"
                },
                "chat": {
                    "type": "string"
                },
                "createdTime": {
                    "type": "string"
                },
                "name": {
                    "type": "string"
                },
                "organization": {
                    "type": "string"
                },
                "owner": {
                    "type": "string"
                },
                "replyTo": {
                    "type": "string"
                },
                "text": {
                    "type": "string"
                }
            }
        },
        "object.MfaProps": {
            "title": "MfaProps",
            "type": "object",
            "properties": {
                "countryCode": {
                    "type": "string"
                },
                "id": {
                    "type": "string"
                },
                "isPreferred": {
                    "type": "boolean"
                },
                "recoveryCodes": {
                    "type": "array",
                    "items": {
                        "type": "string"
                    }
                },
                "secret": {
                    "type": "string"
                },
                "type": {
                    "type": "string"
                },
                "url": {
                    "type": "string"
                }
            }
        },
        "object.Model": {
            "title": "Model",
            "type": "object",
            "properties": {
                "createdTime": {
                    "type": "string"
                },
                "displayName": {
                    "type": "string"
                },
                "isEnabled": {
                    "type": "boolean"
                },
                "modelText": {
                    "type": "string"
                },
                "name": {
                    "type": "string"
                },
                "owner": {
                    "type": "string"
                }
            }
        },
        "object.OidcDiscovery": {
            "title": "OidcDiscovery",
            "type": "object",
            "properties": {
                "authorization_endpoint": {
                    "type": "string"
                },
                "claims_supported": {
                    "type": "array",
                    "items": {
                        "type": "string"
                    }
                },
                "end_session_endpoint": {
                    "type": "string"
                },
                "grant_types_supported": {
                    "type": "array",
                    "items": {
                        "type": "string"
                    }
                },
                "id_token_signing_alg_values_supported": {
                    "type": "array",
                    "items": {
                        "type": "string"
                    }
                },
                "introspection_endpoint": {
                    "type": "string"
                },
                "issuer": {
                    "type": "string"
                },
                "jwks_uri": {
                    "type": "string"
                },
                "request_object_signing_alg_values_supported": {
                    "type": "array",
                    "items": {
                        "type": "string"
                    }
                },
                "request_parameter_supported": {
                    "type": "boolean"
                },
                "response_modes_supported": {
                    "type": "array",
                    "items": {
                        "type": "string"
                    }
                },
                "response_types_supported": {
                    "type": "array",
                    "items": {
                        "type": "string"
                    }
                },
                "scopes_supported": {
                    "type": "array",
                    "items": {
                        "type": "string"
                    }
                },
                "subject_types_supported": {
                    "type": "array",
                    "items": {
                        "type": "string"
                    }
                },
                "token_endpoint": {
                    "type": "string"
                },
                "userinfo_endpoint": {
                    "type": "string"
                }
            }
        },
        "object.Organization": {
            "title": "Organization",
            "type": "object",
            "properties": {
                "accountItems": {
                    "type": "array",
                    "items": {
                        "$ref": "#/definitions/object.AccountItem"
                    }
                },
                "countryCodes": {
                    "type": "array",
                    "items": {
                        "type": "string"
                    }
                },
                "createdTime": {
                    "type": "string"
                },
                "defaultApplication": {
                    "type": "string"
                },
                "defaultAvatar": {
                    "type": "string"
                },
                "displayName": {
                    "type": "string"
                },
                "enableSoftDeletion": {
                    "type": "boolean"
                },
                "favicon": {
                    "type": "string"
                },
                "initScore": {
                    "type": "integer",
                    "format": "int64"
                },
                "isProfilePublic": {
                    "type": "boolean"
                },
                "languages": {
                    "type": "array",
                    "items": {
                        "type": "string"
                    }
                },
                "masterPassword": {
                    "type": "string"
                },
                "name": {
                    "type": "string"
                },
                "owner": {
                    "type": "string"
                },
                "passwordSalt": {
                    "type": "string"
                },
                "passwordType": {
                    "type": "string"
                },
                "tags": {
                    "type": "array",
                    "items": {
                        "type": "string"
                    }
                },
                "themeData": {
                    "$ref": "#/definitions/object.ThemeData"
                },
                "websiteUrl": {
                    "type": "string"
                }
            }
        },
        "object.Payment": {
            "title": "Payment",
            "type": "object",
            "properties": {
                "createdTime": {
                    "type": "string"
                },
                "currency": {
                    "type": "string"
                },
                "detail": {
                    "type": "string"
                },
                "displayName": {
                    "type": "string"
                },
                "invoiceRemark": {
                    "type": "string"
                },
                "invoiceTaxId": {
                    "type": "string"
                },
                "invoiceTitle": {
                    "type": "string"
                },
                "invoiceType": {
                    "type": "string"
                },
                "invoiceUrl": {
                    "type": "string"
                },
                "message": {
                    "type": "string"
                },
                "name": {
                    "type": "string"
                },
                "organization": {
                    "type": "string"
                },
                "owner": {
                    "type": "string"
                },
                "payUrl": {
                    "type": "string"
                },
                "personEmail": {
                    "type": "string"
                },
                "personIdCard": {
                    "type": "string"
                },
                "personName": {
                    "type": "string"
                },
                "personPhone": {
                    "type": "string"
                },
                "price": {
                    "type": "number",
                    "format": "double"
                },
                "productDisplayName": {
                    "type": "string"
                },
                "productName": {
                    "type": "string"
                },
                "provider": {
                    "type": "string"
                },
                "returnUrl": {
                    "type": "string"
                },
                "state": {
                    "type": "string"
                },
                "tag": {
                    "type": "string"
                },
                "type": {
                    "type": "string"
                },
                "user": {
                    "type": "string"
                }
            }
        },
        "object.Permission": {
            "title": "Permission",
            "type": "object",
            "properties": {
                "actions": {
                    "type": "array",
                    "items": {
                        "type": "string"
                    }
                },
                "adapter": {
                    "type": "string"
                },
                "approveTime": {
                    "type": "string"
                },
                "approver": {
                    "type": "string"
                },
                "createdTime": {
                    "type": "string"
                },
                "displayName": {
                    "type": "string"
                },
                "domains": {
                    "type": "array",
                    "items": {
                        "type": "string"
                    }
                },
                "effect": {
                    "type": "string"
                },
                "isEnabled": {
                    "type": "boolean"
                },
                "model": {
                    "type": "string"
                },
                "name": {
                    "type": "string"
                },
                "owner": {
                    "type": "string"
                },
                "resourceType": {
                    "type": "string"
                },
                "resources": {
                    "type": "array",
                    "items": {
                        "type": "string"
                    }
                },
                "roles": {
                    "type": "array",
                    "items": {
                        "type": "string"
                    }
                },
                "state": {
                    "type": "string"
                },
                "submitter": {
                    "type": "string"
                },
                "users": {
                    "type": "array",
                    "items": {
                        "type": "string"
                    }
                }
            }
        },
<<<<<<< HEAD
        "object.Subscription": {
            "title": "Subscription",
=======
        "object.Plan": {
            "title": "Plan",
>>>>>>> 95ab2472
            "type": "object",
            "properties": {
                "createdTime": {
                    "type": "string"
                },
<<<<<<< HEAD
                "duration": {
                    "type": "integer",
                    "format": "int64"
=======
                "currency": {
                    "type": "string"
>>>>>>> 95ab2472
                },
                "description": {
                    "type": "string"
                },
<<<<<<< HEAD
                "detail": {
                    "type": "string"
                },
                "displayName": {
                    "type": "string"
                },
                "image": {
                    "type": "string"
                },
=======
                "displayName": {
                    "type": "string"
                },
                "name": {
                    "type": "string"
                },
                "owner": {
                    "type": "string"
                },
                "pricePerMonth": {
                    "type": "number",
                    "format": "double"
                },
                "pricePerYear": {
                    "type": "number",
                    "format": "double"
                },
                "role": {
                    "type": "string"
                },
                "options": {
                    "type": "array"
                }
            }
        },
        "object.Pricing": {
            "title": "Pricing",
            "type": "object",
            "properties": {
                "application": {
                    "type": "string"
                },
                "approveTime": {
                    "type": "string"
                },
                "approver": {
                    "type": "string"
                },
                "createdTime": {
                    "type": "string"
                },
                "description": {
                    "type": "string"
                },
                "displayName": {
                    "type": "string"
                },
                "hasTrial": {
                    "type": "boolean"
                },
                "isEnabled": {
                    "type": "boolean"
                },
>>>>>>> 95ab2472
                "name": {
                    "type": "string"
                },
                "owner": {
                    "type": "string"
                },
<<<<<<< HEAD
                "state": {
                    "type": "string"
                },
                "tag": {
                    "type": "string"
=======
                "plans": {
                    "type": "array",
                    "items": {
                        "type": "string"
                    }
                },
                "state": {
                    "type": "string"
                },
                "submitter": {
                    "type": "string"
                },
                "trialDuration": {
                    "type": "integer",
                    "format": "int64"
>>>>>>> 95ab2472
                }
            }
        },
        "object.Product": {
            "title": "Product",
            "type": "object",
            "properties": {
                "createdTime": {
                    "type": "string"
                },
                "currency": {
                    "type": "string"
                },
                "description": {
                    "type": "string"
                },
                "detail": {
                    "type": "string"
                },
                "displayName": {
                    "type": "string"
                },
                "image": {
                    "type": "string"
                },
                "name": {
                    "type": "string"
                },
                "owner": {
                    "type": "string"
                },
                "price": {
                    "type": "number",
                    "format": "double"
                },
                "providerObjs": {
                    "type": "array",
                    "items": {
                        "$ref": "#/definitions/object.Provider"
                    }
                },
                "providers": {
                    "type": "array",
                    "items": {
                        "type": "string"
                    }
                },
                "quantity": {
                    "type": "integer",
                    "format": "int64"
                },
                "returnUrl": {
                    "type": "string"
                },
                "sold": {
                    "type": "integer",
                    "format": "int64"
                },
                "state": {
                    "type": "string"
                },
                "tag": {
                    "type": "string"
                }
            }
        },
        "object.PrometheusInfo": {
            "title": "PrometheusInfo",
            "type": "object",
            "properties": {
                "apiLatency": {
                    "type": "array",
                    "items": {
                        "$ref": "#/definitions/object.HistogramVecInfo"
                    }
                },
                "apiThroughput": {
                    "type": "array",
                    "items": {
                        "$ref": "#/definitions/object.GaugeVecInfo"
                    }
                },
                "totalThroughput": {
                    "type": "number",
                    "format": "double"
                }
            }
        },
        "object.Provider": {
            "title": "Provider",
            "type": "object",
            "properties": {
                "appId": {
                    "type": "string"
                },
                "bucket": {
                    "type": "string"
                },
                "category": {
                    "type": "string"
                },
                "cert": {
                    "type": "string"
                },
                "clientId": {
                    "type": "string"
                },
                "clientId2": {
                    "type": "string"
                },
                "clientSecret": {
                    "type": "string"
                },
                "clientSecret2": {
                    "type": "string"
                },
                "content": {
                    "type": "string"
                },
                "createdTime": {
                    "type": "string"
                },
                "customAuthUrl": {
                    "type": "string"
                },
                "customLogo": {
                    "type": "string"
                },
                "customScope": {
                    "type": "string"
                },
                "customTokenUrl": {
                    "type": "string"
                },
                "customUserInfoUrl": {
                    "type": "string"
                },
                "disableSsl": {
                    "type": "boolean"
                },
                "displayName": {
                    "type": "string"
                },
                "domain": {
                    "type": "string"
                },
                "enableSignAuthnRequest": {
                    "type": "boolean"
                },
                "endpoint": {
                    "type": "string"
                },
                "host": {
                    "type": "string"
                },
                "idP": {
                    "type": "string"
                },
                "intranetEndpoint": {
                    "type": "string"
                },
                "issuerUrl": {
                    "type": "string"
                },
                "metadata": {
                    "type": "string"
                },
                "method": {
                    "type": "string"
                },
                "name": {
                    "type": "string"
                },
                "owner": {
                    "type": "string"
                },
                "pathPrefix": {
                    "type": "string"
                },
                "port": {
                    "type": "integer",
                    "format": "int64"
                },
                "providerUrl": {
                    "type": "string"
                },
                "receiver": {
                    "type": "string"
                },
                "regionId": {
                    "type": "string"
                },
                "signName": {
                    "type": "string"
                },
                "subType": {
                    "type": "string"
                },
                "templateCode": {
                    "type": "string"
                },
                "title": {
                    "type": "string"
                },
                "type": {
                    "type": "string"
                }
            }
        },
        "object.ProviderItem": {
            "title": "ProviderItem",
            "type": "object",
            "properties": {
                "alertType": {
                    "type": "string"
                },
                "canSignIn": {
                    "type": "boolean"
                },
                "canSignUp": {
                    "type": "boolean"
                },
                "canUnlink": {
                    "type": "boolean"
                },
                "name": {
                    "type": "string"
                },
                "owner": {
                    "type": "string"
                },
                "prompted": {
                    "type": "boolean"
                },
                "provider": {
                    "$ref": "#/definitions/object.Provider"
                },
                "rule": {
                    "type": "string"
                }
            }
        },
        "object.Record": {
            "title": "Record",
            "type": "object",
            "properties": {
                "action": {
                    "type": "string"
                },
                "clientIp": {
                    "type": "string"
                },
                "createdTime": {
                    "type": "string"
                },
                "extendedUser": {
                    "$ref": "#/definitions/object.User"
                },
                "id": {
                    "type": "integer",
                    "format": "int64"
                },
                "isTriggered": {
                    "type": "boolean"
                },
                "method": {
                    "type": "string"
                },
                "name": {
                    "type": "string"
                },
                "organization": {
                    "type": "string"
                },
                "owner": {
                    "type": "string"
                },
                "requestUri": {
                    "type": "string"
                },
                "user": {
                    "type": "string"
                }
            }
        },
        "object.Role": {
            "title": "Role",
            "type": "object",
            "properties": {
                "createdTime": {
                    "type": "string"
                },
                "displayName": {
                    "type": "string"
                },
                "domains": {
                    "type": "array",
                    "items": {
                        "type": "string"
                    }
                },
                "isEnabled": {
                    "type": "boolean"
                },
                "name": {
                    "type": "string"
                },
                "owner": {
                    "type": "string"
                },
                "roles": {
                    "type": "array",
                    "items": {
                        "type": "string"
                    }
                },
                "users": {
                    "type": "array",
                    "items": {
                        "type": "string"
                    }
                }
            }
        },
        "object.SignupItem": {
            "title": "SignupItem",
            "type": "object",
            "properties": {
                "name": {
                    "type": "string"
                },
                "prompted": {
                    "type": "boolean"
                },
                "required": {
                    "type": "boolean"
                },
                "rule": {
                    "type": "string"
                },
                "visible": {
                    "type": "boolean"
                }
            }
        },
        "object.Subscription": {
            "title": "Subscription",
            "type": "object",
            "properties": {
                "approveTime": {
                    "type": "string"
                },
                "approver": {
                    "type": "string"
                },
                "createdTime": {
                    "type": "string"
                },
                "description": {
                    "type": "string"
                },
                "displayName": {
                    "type": "string"
                },
                "duration": {
                    "type": "integer",
                    "format": "int64"
                },
                "endDate": {
                    "type": "string",
                    "format": "datetime"
                },
                "isEnabled": {
                    "type": "boolean"
                },
                "name": {
                    "type": "string"
                },
                "owner": {
                    "type": "string"
                },
                "plan": {
                    "type": "string"
                },
                "startDate": {
                    "type": "string",
                    "format": "datetime"
                },
                "state": {
                    "type": "string"
                },
                "submitter": {
                    "type": "string"
                },
                "user": {
                    "type": "string"
                }
            }
        },
        "object.Syncer": {
            "title": "Syncer",
            "type": "object",
            "properties": {
                "affiliationTable": {
                    "type": "string"
                },
                "avatarBaseUrl": {
                    "type": "string"
                },
                "createdTime": {
                    "type": "string"
                },
                "database": {
                    "type": "string"
                },
                "databaseType": {
                    "type": "string"
                },
                "errorText": {
                    "type": "string"
                },
                "host": {
                    "type": "string"
                },
                "isEnabled": {
                    "type": "boolean"
                },
                "name": {
                    "type": "string"
                },
                "organization": {
                    "type": "string"
                },
                "owner": {
                    "type": "string"
                },
                "password": {
                    "type": "string"
                },
                "port": {
                    "type": "integer",
                    "format": "int64"
                },
                "syncInterval": {
                    "type": "integer",
                    "format": "int64"
                },
                "table": {
                    "type": "string"
                },
                "tableColumns": {
                    "type": "array",
                    "items": {
                        "$ref": "#/definitions/object.TableColumn"
                    }
                },
                "tablePrimaryKey": {
                    "type": "string"
                },
                "type": {
                    "type": "string"
                },
                "user": {
                    "type": "string"
                }
            }
        },
        "object.TableColumn": {
            "title": "TableColumn",
            "type": "object",
            "properties": {
                "casdoorName": {
                    "type": "string"
                },
                "isHashed": {
                    "type": "boolean"
                },
                "name": {
                    "type": "string"
                },
                "type": {
                    "type": "string"
                },
                "values": {
                    "type": "array",
                    "items": {
                        "type": "string"
                    }
                }
            }
        },
        "object.ThemeData": {
            "title": "ThemeData",
            "type": "object",
            "properties": {
                "borderRadius": {
                    "type": "integer",
                    "format": "int64"
                },
                "colorPrimary": {
                    "type": "string"
                },
                "isCompact": {
                    "type": "boolean"
                },
                "isEnabled": {
                    "type": "boolean"
                },
                "themeType": {
                    "type": "string"
                }
            }
        },
        "object.Token": {
            "title": "Token",
            "type": "object",
            "properties": {
                "accessToken": {
                    "type": "string"
                },
                "application": {
                    "type": "string"
                },
                "code": {
                    "type": "string"
                },
                "codeChallenge": {
                    "type": "string"
                },
                "codeExpireIn": {
                    "type": "integer",
                    "format": "int64"
                },
                "codeIsUsed": {
                    "type": "boolean"
                },
                "createdTime": {
                    "type": "string"
                },
                "expiresIn": {
                    "type": "integer",
                    "format": "int64"
                },
                "name": {
                    "type": "string"
                },
                "organization": {
                    "type": "string"
                },
                "owner": {
                    "type": "string"
                },
                "refreshToken": {
                    "type": "string"
                },
                "scope": {
                    "type": "string"
                },
                "tokenType": {
                    "type": "string"
                },
                "user": {
                    "type": "string"
                }
            }
        },
        "object.TokenError": {
            "title": "TokenError",
            "type": "object",
            "properties": {
                "error": {
                    "type": "string"
                },
                "error_description": {
                    "type": "string"
                }
            }
        },
        "object.TokenWrapper": {
            "title": "TokenWrapper",
            "type": "object",
            "properties": {
                "access_token": {
                    "type": "string"
                },
                "expires_in": {
                    "type": "integer",
                    "format": "int64"
                },
                "id_token": {
                    "type": "string"
                },
                "refresh_token": {
                    "type": "string"
                },
                "scope": {
                    "type": "string"
                },
                "token_type": {
                    "type": "string"
                }
            }
        },
        "object.User": {
            "title": "User",
            "type": "object",
            "properties": {
                "address": {
                    "type": "array",
                    "items": {
                        "type": "string"
                    }
                },
                "adfs": {
                    "type": "string"
                },
                "affiliation": {
                    "type": "string"
                },
                "alipay": {
                    "type": "string"
                },
                "amazon": {
                    "type": "string"
                },
                "apple": {
                    "type": "string"
                },
                "auth0": {
                    "type": "string"
                },
                "avatar": {
                    "type": "string"
                },
                "azuread": {
                    "type": "string"
                },
                "baidu": {
                    "type": "string"
                },
                "battlenet": {
                    "type": "string"
                },
                "bilibili": {
                    "type": "string"
                },
                "bio": {
                    "type": "string"
                },
                "birthday": {
                    "type": "string"
                },
                "bitbucket": {
                    "type": "string"
                },
                "box": {
                    "type": "string"
                },
                "casdoor": {
                    "type": "string"
                },
                "cloudfoundry": {
                    "type": "string"
                },
                "countryCode": {
                    "type": "string"
                },
                "createdIp": {
                    "type": "string"
                },
                "createdTime": {
                    "type": "string"
                },
                "custom": {
                    "type": "string"
                },
                "dailymotion": {
                    "type": "string"
                },
                "deezer": {
                    "type": "string"
                },
                "digitalocean": {
                    "type": "string"
                },
                "dingtalk": {
                    "type": "string"
                },
                "discord": {
                    "type": "string"
                },
                "displayName": {
                    "type": "string"
                },
                "douyin": {
                    "type": "string"
                },
                "dropbox": {
                    "type": "string"
                },
                "education": {
                    "type": "string"
                },
                "email": {
                    "type": "string"
                },
                "emailVerified": {
                    "type": "boolean"
                },
                "eveonline": {
                    "type": "string"
                },
                "facebook": {
                    "type": "string"
                },
                "firstName": {
                    "type": "string"
                },
                "fitbit": {
                    "type": "string"
                },
                "gender": {
                    "type": "string"
                },
                "gitea": {
                    "type": "string"
                },
                "gitee": {
                    "type": "string"
                },
                "github": {
                    "type": "string"
                },
                "gitlab": {
                    "type": "string"
                },
                "google": {
                    "type": "string"
                },
                "hash": {
                    "type": "string"
                },
                "heroku": {
                    "type": "string"
                },
                "homepage": {
                    "type": "string"
                },
                "id": {
                    "type": "string"
                },
                "idCard": {
                    "type": "string"
                },
                "idCardType": {
                    "type": "string"
                },
                "influxcloud": {
                    "type": "string"
                },
                "infoflow": {
                    "type": "string"
                },
                "instagram": {
                    "type": "string"
                },
                "intercom": {
                    "type": "string"
                },
                "isAdmin": {
                    "type": "boolean"
                },
                "isDefaultAvatar": {
                    "type": "boolean"
                },
                "isDeleted": {
                    "type": "boolean"
                },
                "isForbidden": {
                    "type": "boolean"
                },
                "isGlobalAdmin": {
                    "type": "boolean"
                },
                "isOnline": {
                    "type": "boolean"
                },
                "kakao": {
                    "type": "string"
                },
                "karma": {
                    "type": "integer",
                    "format": "int64"
                },
                "language": {
                    "type": "string"
                },
                "lark": {
                    "type": "string"
                },
                "lastName": {
                    "type": "string"
                },
                "lastSigninIp": {
                    "type": "string"
                },
                "lastSigninTime": {
                    "type": "string"
                },
                "lastSigninWrongTime": {
                    "type": "string"
                },
                "lastfm": {
                    "type": "string"
                },
                "ldap": {
                    "type": "string"
                },
                "line": {
                    "type": "string"
                },
                "linkedin": {
                    "type": "string"
                },
                "location": {
                    "type": "string"
                },
                "mailru": {
                    "type": "string"
                },
                "managedAccounts": {
                    "type": "array",
                    "items": {
                        "$ref": "#/definitions/object.ManagedAccount"
                    }
                },
                "meetup": {
                    "type": "string"
                },
                "microsoftonline": {
                    "type": "string"
                },
                "multiFactorAuths": {
                    "type": "array",
                    "items": {
                        "$ref": "#/definitions/object.MfaProps"
                    }
                },
                "name": {
                    "type": "string"
                },
                "naver": {
                    "type": "string"
                },
                "nextcloud": {
                    "type": "string"
                },
                "okta": {
                    "type": "string"
                },
                "onedrive": {
                    "type": "string"
                },
                "oura": {
                    "type": "string"
                },
                "owner": {
                    "type": "string"
                },
                "password": {
                    "type": "string"
                },
                "passwordSalt": {
                    "type": "string"
                },
                "patreon": {
                    "type": "string"
                },
                "paypal": {
                    "type": "string"
                },
                "permanentAvatar": {
                    "type": "string"
                },
                "permissions": {
                    "type": "array",
                    "items": {
                        "$ref": "#/definitions/object.Permission"
                    }
                },
                "phone": {
                    "type": "string"
                },
                "preHash": {
                    "type": "string"
                },
                "properties": {
                    "additionalProperties": {
                        "type": "string"
                    }
                },
                "qq": {
                    "type": "string"
                },
                "ranking": {
                    "type": "integer",
                    "format": "int64"
                },
                "region": {
                    "type": "string"
                },
                "roles": {
                    "type": "array",
                    "items": {
                        "$ref": "#/definitions/object.Role"
                    }
                },
                "salesforce": {
                    "type": "string"
                },
                "score": {
                    "type": "integer",
                    "format": "int64"
                },
                "shopify": {
                    "type": "string"
                },
                "signinWrongTimes": {
                    "type": "integer",
                    "format": "int64"
                },
                "signupApplication": {
                    "type": "string"
                },
                "slack": {
                    "type": "string"
                },
                "soundcloud": {
                    "type": "string"
                },
                "spotify": {
                    "type": "string"
                },
                "steam": {
                    "type": "string"
                },
                "strava": {
                    "type": "string"
                },
                "stripe": {
                    "type": "string"
                },
                "tag": {
                    "type": "string"
                },
                "tiktok": {
                    "type": "string"
                },
                "title": {
                    "type": "string"
                },
                "tumblr": {
                    "type": "string"
                },
                "twitch": {
                    "type": "string"
                },
                "twitter": {
                    "type": "string"
                },
                "type": {
                    "type": "string"
                },
                "typetalk": {
                    "type": "string"
                },
                "uber": {
                    "type": "string"
                },
                "updatedTime": {
                    "type": "string"
                },
                "vk": {
                    "type": "string"
                },
                "webauthnCredentials": {
                    "type": "array",
                    "items": {
                        "$ref": "#/definitions/webauthn.Credential"
                    }
                },
                "wechat": {
                    "type": "string"
                },
                "wecom": {
                    "type": "string"
                },
                "weibo": {
                    "type": "string"
                },
                "wepay": {
                    "type": "string"
                },
                "xero": {
                    "type": "string"
                },
                "yahoo": {
                    "type": "string"
                },
                "yammer": {
                    "type": "string"
                },
                "yandex": {
                    "type": "string"
                },
                "zoom": {
                    "type": "string"
                }
            }
        },
        "object.Userinfo": {
            "title": "Userinfo",
            "type": "object",
            "properties": {
                "address": {
                    "type": "string"
                },
                "aud": {
                    "type": "string"
                },
                "email": {
                    "type": "string"
                },
                "iss": {
                    "type": "string"
                },
                "name": {
                    "type": "string"
                },
                "phone": {
                    "type": "string"
                },
                "picture": {
                    "type": "string"
                },
                "preferred_username": {
                    "type": "string"
                },
                "sub": {
                    "type": "string"
                }
            }
        },
        "object.Webhook": {
            "title": "Webhook",
            "type": "object",
            "properties": {
                "contentType": {
                    "type": "string"
                },
                "createdTime": {
                    "type": "string"
                },
                "events": {
                    "type": "array",
                    "items": {
                        "type": "string"
                    }
                },
                "headers": {
                    "type": "array",
                    "items": {
                        "$ref": "#/definitions/object.Header"
                    }
                },
                "isEnabled": {
                    "type": "boolean"
                },
                "isUserExtended": {
                    "type": "boolean"
                },
                "method": {
                    "type": "string"
                },
                "name": {
                    "type": "string"
                },
                "organization": {
                    "type": "string"
                },
                "owner": {
                    "type": "string"
                },
                "url": {
                    "type": "string"
                }
            }
        },
        "object.pricing": {
            "title": "pricing",
            "type": "object"
        },
        "object.subscription": {
            "title": "subscription",
            "type": "object"
        },
        "protocol.CredentialAssertion": {
            "title": "CredentialAssertion",
            "type": "object"
        },
        "protocol.CredentialAssertionResponse": {
            "title": "CredentialAssertionResponse",
            "type": "object"
        },
        "protocol.CredentialCreation": {
            "title": "CredentialCreation",
            "type": "object"
        },
        "protocol.CredentialCreationResponse": {
            "title": "CredentialCreationResponse",
            "type": "object"
        },
        "util.SystemInfo": {
            "title": "SystemInfo",
            "type": "object",
            "properties": {
                "cpuUsage": {
                    "type": "array",
                    "items": {
                        "type": "number",
                        "format": "double"
                    }
                },
                "memoryTotal": {
                    "type": "integer",
                    "format": "int64"
                },
                "memoryUsed": {
                    "type": "integer",
                    "format": "int64"
                }
            }
        },
        "util.VersionInfo": {
            "title": "VersionInfo",
            "type": "object",
            "properties": {
                "commitId": {
                    "type": "string"
                },
                "commitOffset": {
                    "type": "integer",
                    "format": "int64"
                },
                "version": {
                    "type": "string"
                }
            }
        },
        "webauthn.Credential": {
            "title": "Credential",
            "type": "object"
        },
        "xorm.Engine": {
            "title": "Engine",
            "type": "object"
        }
    }
}<|MERGE_RESOLUTION|>--- conflicted
+++ resolved
@@ -2142,38 +2142,7 @@
                 }
             }
         },
-<<<<<<< HEAD
-        "/api/get-subscription": {
-            "get": {
-                "tags": [
-                    "Subscription API"
-                ],
-                "description": "get subscriptions",
-                "operationId": "ApiController.GetSubscription",
-                "parameters": [
-                    {
-                        "in": "query",
-                        "name": "id",
-                        "description": "The id ( owner/name ) of the subscription",
-                        "required": true,
-                        "type": "string"
-                    }
-                ],
-                "responses": {
-                    "200": {
-                        "description": "The Response object",
-                        "schema": {
-                            "$ref": "#/definitions/object.Subscription"
-                        }
-                    }
-                }
-            }
-        },
-
-        "/api/get-product": {
-=======
         "/api/get-plan": {
->>>>>>> 95ab2472
             "get": {
                 "tags": [
                     "Plan API"
@@ -5410,41 +5379,19 @@
                 }
             }
         },
-<<<<<<< HEAD
-        "object.Subscription": {
-            "title": "Subscription",
-=======
         "object.Plan": {
             "title": "Plan",
->>>>>>> 95ab2472
             "type": "object",
             "properties": {
                 "createdTime": {
                     "type": "string"
                 },
-<<<<<<< HEAD
-                "duration": {
-                    "type": "integer",
-                    "format": "int64"
-=======
                 "currency": {
                     "type": "string"
->>>>>>> 95ab2472
                 },
                 "description": {
                     "type": "string"
                 },
-<<<<<<< HEAD
-                "detail": {
-                    "type": "string"
-                },
-                "displayName": {
-                    "type": "string"
-                },
-                "image": {
-                    "type": "string"
-                },
-=======
                 "displayName": {
                     "type": "string"
                 },
@@ -5498,20 +5445,12 @@
                 "isEnabled": {
                     "type": "boolean"
                 },
->>>>>>> 95ab2472
                 "name": {
                     "type": "string"
                 },
                 "owner": {
                     "type": "string"
                 },
-<<<<<<< HEAD
-                "state": {
-                    "type": "string"
-                },
-                "tag": {
-                    "type": "string"
-=======
                 "plans": {
                     "type": "array",
                     "items": {
@@ -5527,7 +5466,6 @@
                 "trialDuration": {
                     "type": "integer",
                     "format": "int64"
->>>>>>> 95ab2472
                 }
             }
         },
