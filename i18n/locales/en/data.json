{
  "account": {
    "Failed to add user": "Failed to add user",
    "Get init score failed, error: %w": "Get init score failed, error: %w",
    "Please sign out first": "Please sign out first",
    "The application does not allow to sign up new account": "The application does not allow to sign up new account",
    "organization has %s": "organization has %s",
    "user email domain must be equal to organization email domain": "user email domain must be equal to organization email domain",
    "user has %s": "user has %s"
  },
  "auth": {
    "Challenge method should be S256": "Challenge method should be S256",
    "Failed to create user, user information is invalid: %s": "Failed to create user, user information is invalid: %s",
    "Failed to login in: %s": "Failed to login in: %s",
    "Invalid token": "Invalid token",
    "State expected: %s, but got: %s": "State expected: %s, but got: %s",
    "The account for provider: %s and username: %s (%s) does not exist and is not allowed to sign up as new account via %%s, please use another way to sign up": "The account for provider: %s and username: %s (%s) does not exist and is not allowed to sign up as new account via %%s, please use another way to sign up",
    "The account for provider: %s and username: %s (%s) does not exist and is not allowed to sign up as new account, please contact your IT support": "The account for provider: %s and username: %s (%s) does not exist and is not allowed to sign up as new account, please contact your IT support",
    "The account for provider: %s and username: %s (%s) is already linked to another account: %s (%s)": "The account for provider: %s and username: %s (%s) is already linked to another account: %s (%s)",
    "The application: %s does not exist": "The application: %s does not exist",
    "The login method: login with password is not enabled for the application": "The login method: login with password is not enabled for the application",
    "The provider: %s is not enabled for the application": "The provider: %s is not enabled for the application",
    "Unauthorized operation": "Unauthorized operation",
    "Unknown authentication type (not password or provider), form = %s": "Unknown authentication type (not password or provider), form = %s",
    "User's tag: %s is not listed in the application's tags": "User's tag: %s is not listed in the application's tags"
  },
  "cas": {
    "Service %s and %s do not match": "Service %s and %s do not match"
  },
  "chat": {
    "The chat type must be \\\"AI\\\"": "The chat type must be \\\"AI\\\"",
    "The chat: %s is not found": "The chat: %s is not found",
    "The message is invalid": "The message is invalid",
    "The message: %s is not found": "The message: %s is not found",
    "The provider: %s is invalid": "The provider: %s is invalid",
    "The provider: %s is not found": "The provider: %s is not found"
  },
  "check": {
    "Affiliation cannot be blank": "Affiliation cannot be blank",
    "DisplayName cannot be blank": "DisplayName cannot be blank",
    "DisplayName is not valid real name": "DisplayName is not valid real name",
    "Email already exists": "Email already exists",
    "Email cannot be empty": "Email cannot be empty",
    "Email is invalid": "Email is invalid",
    "Empty username.": "Empty username.",
    "FirstName cannot be blank": "FirstName cannot be blank",
    "LDAP user name or password incorrect": "LDAP user name or password incorrect",
    "LastName cannot be blank": "LastName cannot be blank",
    "Multiple accounts with same uid, please check your ldap server": "Multiple accounts with same uid, please check your ldap server",
    "Organization does not exist": "Organization does not exist",
    "Password must have at least 6 characters": "Password must have at least 6 characters",
    "Phone already exists": "Phone already exists",
    "Phone cannot be empty": "Phone cannot be empty",
    "Phone number is invalid": "Phone number is invalid",
    "Session outdated, please login again": "Session outdated, please login again",
    "The user is forbidden to sign in, please contact the administrator": "The user is forbidden to sign in, please contact the administrator",
    "The user: %s doesn't exist in LDAP server": "The user: %s doesn't exist in LDAP server",
    "The username may only contain alphanumeric characters, underlines or hyphens, cannot have consecutive hyphens or underlines, and cannot begin or end with a hyphen or underline.": "The username may only contain alphanumeric characters, underlines or hyphens, cannot have consecutive hyphens or underlines, and cannot begin or end with a hyphen or underline.",
    "Username already exists": "Username already exists",
    "Username cannot be an email address": "Username cannot be an email address",
    "Username cannot contain white spaces": "Username cannot contain white spaces",
    "Username cannot start with a digit": "Username cannot start with a digit",
    "Username is too long (maximum is 39 characters).": "Username is too long (maximum is 39 characters).",
    "Username must have at least 2 characters": "Username must have at least 2 characters",
    "You have entered the wrong password or code too many times, please wait for %d minutes and try again": "You have entered the wrong password or code too many times, please wait for %d minutes and try again",
    "Your region is not allow to signup by phone": "Your region is not allow to signup by phone",
    "password or code is incorrect": "password or code is incorrect",
    "password or code is incorrect, you have %d remaining chances": "password or code is incorrect, you have %d remaining chances",
    "unsupported password type: %s": "unsupported password type: %s"
  },
  "general": {
    "Missing parameter": "Missing parameter",
    "Please login first": "Please login first",
    "The user: %s doesn't exist": "The user: %s doesn't exist",
    "don't support captchaProvider: ": "don't support captchaProvider: ",
    "this operation is not allowed in demo mode": "this operation is not allowed in demo mode"
  },
  "ldap": {
    "Ldap server exist": "Ldap server exist"
  },
  "link": {
    "Please link first": "Please link first",
    "This application has no providers": "This application has no providers",
    "This application has no providers of type": "This application has no providers of type",
    "This provider can't be unlinked": "This provider can't be unlinked",
    "You are not the global admin, you can't unlink other users": "You are not the global admin, you can't unlink other users",
    "You can't unlink yourself, you are not a member of any application": "You can't unlink yourself, you are not a member of any application"
  },
  "organization": {
    "Only admin can modify the %s.": "Only admin can modify the %s.",
    "The %s is immutable.": "The %s is immutable.",
    "Unknown modify rule %s.": "Unknown modify rule %s."
  },
  "provider": {
    "Invalid application id": "Invalid application id",
    "the provider: %s does not exist": "the provider: %s does not exist"
  },
  "resource": {
    "User is nil for tag: avatar": "User is nil for tag: avatar",
    "Username or fullFilePath is empty: username = %s, fullFilePath = %s": "Username or fullFilePath is empty: username = %s, fullFilePath = %s"
  },
  "saml": {
    "Application %s not found": "Application %s not found"
  },
  "saml_sp": {
    "provider %s's category is not SAML": "provider %s's category is not SAML"
  },
  "service": {
    "Empty parameters for emailForm: %v": "Empty parameters for emailForm: %v",
    "Invalid Email receivers: %s": "Invalid Email receivers: %s",
    "Invalid phone receivers: %s": "Invalid phone receivers: %s"
  },
  "storage": {
    "The objectKey: %s is not allowed": "The objectKey: %s is not allowed",
    "The provider type: %s is not supported": "The provider type: %s is not supported"
  },
  "token": {
    "Empty clientId or clientSecret": "Empty clientId or clientSecret",
    "Grant_type: %s is not supported in this application": "Grant_type: %s is not supported in this application",
    "Invalid application or wrong clientSecret": "Invalid application or wrong clientSecret",
    "Invalid client_id": "Invalid client_id",
    "Redirect URI: %s doesn't exist in the allowed Redirect URI list": "Redirect URI: %s doesn't exist in the allowed Redirect URI list",
    "Token not found, invalid accessToken": "Token not found, invalid accessToken"
  },
  "user": {
    "Display name cannot be empty": "Display name cannot be empty",
<<<<<<< HEAD
    "Forbidden update username for user with subscriptions": "Forbidden update username for user with subscriptions",
    "New password cannot contain blank space.": "New password cannot contain blank space.",
    "New password must have at least 6 characters": "New password must have at least 6 characters"
=======
    "New password cannot contain blank space.": "New password cannot contain blank space."
>>>>>>> 0e2dad35
  },
  "user_upload": {
    "Failed to import users": "Failed to import users"
  },
  "util": {
    "No application is found for userId: %s": "No application is found for userId: %s",
    "No provider for category: %s is found for application: %s": "No provider for category: %s is found for application: %s",
    "The provider: %s is not found": "The provider: %s is not found"
  },
  "verification": {
    "Code has not been sent yet!": "Code has not been sent yet!",
    "Invalid captcha provider.": "Invalid captcha provider.",
    "Phone number is invalid in your region %s": "Phone number is invalid in your region %s",
    "Turing test failed.": "Turing test failed.",
    "Unable to get the email modify rule.": "Unable to get the email modify rule.",
    "Unable to get the phone modify rule.": "Unable to get the phone modify rule.",
    "Unknown type": "Unknown type",
    "Wrong verification code!": "Wrong verification code!",
    "You should verify your code in %d min!": "You should verify your code in %d min!",
    "the user does not exist, please sign up first": "the user does not exist, please sign up first"
  },
  "webauthn": {
    "Found no credentials for this user": "Found no credentials for this user",
    "Please call WebAuthnSigninBegin first": "Please call WebAuthnSigninBegin first"
  }
}<|MERGE_RESOLUTION|>--- conflicted
+++ resolved
@@ -124,13 +124,7 @@
   },
   "user": {
     "Display name cannot be empty": "Display name cannot be empty",
-<<<<<<< HEAD
-    "Forbidden update username for user with subscriptions": "Forbidden update username for user with subscriptions",
-    "New password cannot contain blank space.": "New password cannot contain blank space.",
-    "New password must have at least 6 characters": "New password must have at least 6 characters"
-=======
     "New password cannot contain blank space.": "New password cannot contain blank space."
->>>>>>> 0e2dad35
   },
   "user_upload": {
     "Failed to import users": "Failed to import users"
