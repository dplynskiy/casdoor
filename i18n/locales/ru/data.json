{
  "account": {
    "Failed to add user": "Не удалось добавить пользователя",
    "Get init score failed, error: %w": "Не удалось получить исходный балл, ошибка: %w",
    "Please sign out first": "Пожалуйста, сначала выйдите из системы",
    "The application does not allow to sign up new account": "Приложение не позволяет зарегистрироваться новому аккаунту",
    "organization has %s": "у партнера %s",
    "user email domain must be equal to organization email domain": "Email должен соответствовать домену организации",
    "user has %s": "у пользователя  %s"
  },
  "auth": {
    "Challenge method should be S256": "Метод испытаний должен быть S256",
    "Failed to create user, user information is invalid: %s": "Не удалось создать пользователя, информация о пользователе недействительна: %s",
    "Failed to login in: %s": "Не удалось войти в систему: %s",
    "Invalid token": "Недействительный токен",
    "State expected: %s, but got: %s": "Ожидался статус: %s, но получен: %s",
    "The account for provider: %s and username: %s (%s) does not exist and is not allowed to sign up as new account via %%s, please use another way to sign up": "Аккаунт провайдера: %s и имя пользователя: %s (%s) не существует и не может быть зарегистрирован через %%s, пожалуйста, используйте другой способ регистрации",
    "The account for provider: %s and username: %s (%s) does not exist and is not allowed to sign up as new account, please contact your IT support": "Аккаунт для провайдера: %s и имя пользователя: %s (%s) не существует и не может быть зарегистрирован как новый аккаунт. Пожалуйста, обратитесь в службу поддержки IT",
    "The account for provider: %s and username: %s (%s) is already linked to another account: %s (%s)": "Аккаунт поставщика: %s и имя пользователя: %s (%s) уже связаны с другим аккаунтом: %s (%s)",
    "The application: %s does not exist": "Приложение: %s не существует",
    "The login method: login with password is not enabled for the application": "Метод входа: вход с паролем не включен для приложения",
    "The provider: %s is not enabled for the application": "Провайдер: %s не включен для приложения",
    "Unauthorized operation": "Несанкционированная операция",
    "Unknown authentication type (not password or provider), form = %s": "Неизвестный тип аутентификации (не пароль и не провайдер), форма = %s",
    "User's tag: %s is not listed in the application's tags": "User's tag: %s is not listed in the application's tags"
  },
  "cas": {
    "Service %s and %s do not match": "Сервисы %s и %s не совпадают"
  },
  "chat": {
    "The chat type must be \\\"AI\\\"": "The chat type must be \\\"AI\\\"",
    "The chat: %s is not found": "The chat: %s is not found",
    "The message is invalid": "The message is invalid",
    "The message: %s is not found": "The message: %s is not found",
    "The provider: %s is invalid": "The provider: %s is invalid",
    "The provider: %s is not found": "The provider: %s is not found"
  },
  "check": {
    "Affiliation cannot be blank": "Принадлежность не может быть пустым значением",
    "DisplayName cannot be blank": "Имя отображения не может быть пустым",
    "DisplayName is not valid real name": "DisplayName не является действительным именем",
    "Email already exists": "Электронная почта уже существует",
    "Email cannot be empty": "Электронная почта не может быть пустой",
    "Email is invalid": "Адрес электронной почты недействительный",
    "Empty username.": "Пустое имя пользователя.",
    "FirstName cannot be blank": "Имя не может быть пустым",
    "LDAP user name or password incorrect": "Неправильное имя пользователя или пароль Ldap",
    "LastName cannot be blank": "Фамилия не может быть пустой",
    "Multiple accounts with same uid, please check your ldap server": "Множественные учетные записи с тем же UID. Пожалуйста, проверьте свой сервер LDAP",
    "Organization does not exist": "Организация не существует",
    "Password must have at least 6 characters": "Пароль должен содержать не менее 6 символов",
    "Phone already exists": "Телефон уже существует",
    "Phone cannot be empty": "Телефон не может быть пустым",
    "Phone number is invalid": "Номер телефона является недействительным",
    "Session outdated, please login again": "Сессия устарела, пожалуйста, войдите снова",
    "The user is forbidden to sign in, please contact the administrator": "Пользователю запрещен вход, пожалуйста, обратитесь к администратору",
    "The user: %s doesn't exist in LDAP server": "The user: %s doesn't exist in LDAP server",
    "The username may only contain alphanumeric characters, underlines or hyphens, cannot have consecutive hyphens or underlines, and cannot begin or end with a hyphen or underline.": "Имя пользователя может состоять только из буквенно-цифровых символов, нижних подчеркиваний или дефисов, не может содержать последовательные дефисы или подчеркивания, а также не может начинаться или заканчиваться на дефис или подчеркивание.",
    "Username already exists": "Имя пользователя уже существует",
    "Username cannot be an email address": "Имя пользователя не может быть адресом электронной почты",
    "Username cannot contain white spaces": "Имя пользователя не может содержать пробелы",
    "Username cannot start with a digit": "Имя пользователя не может начинаться с цифры",
    "Username is too long (maximum is 39 characters).": "Имя пользователя слишком длинное (максимальная длина - 39 символов).",
    "Username must have at least 2 characters": "Имя пользователя должно содержать не менее 2 символов",
    "You have entered the wrong password or code too many times, please wait for %d minutes and try again": "Вы ввели неправильный пароль или код слишком много раз, пожалуйста, подождите %d минут и попробуйте снова",
    "Your region is not allow to signup by phone": "Ваш регион не разрешает регистрацию по телефону",
    "password or code is incorrect": "password or code is incorrect",
    "password or code is incorrect, you have %d remaining chances": "Неправильный пароль или код, у вас осталось %d попыток",
    "unsupported password type: %s": "неподдерживаемый тип пароля: %s"
  },
  "general": {
    "Missing parameter": "Отсутствующий параметр",
    "Please login first": "Пожалуйста, сначала войдите в систему",
    "The user: %s doesn't exist": "Пользователь %s не существует",
    "don't support captchaProvider: ": "не поддерживайте captchaProvider:",
    "this operation is not allowed in demo mode": "this operation is not allowed in demo mode"
  },
  "ldap": {
    "Ldap server exist": "LDAP-сервер существует"
  },
  "link": {
    "Please link first": "Пожалуйста, сначала установите ссылку",
    "This application has no providers": "Это приложение не имеет провайдеров",
    "This application has no providers of type": "Это приложение не имеет провайдеров данного типа",
    "This provider can't be unlinked": "Этот провайдер не может быть отсоединен",
    "You are not the global admin, you can't unlink other users": "Вы не являетесь глобальным администратором, вы не можете отсоединять других пользователей",
    "You can't unlink yourself, you are not a member of any application": "Вы не можете отвязаться, так как вы не являетесь участником никакого приложения"
  },
  "organization": {
    "Only admin can modify the %s.": "Только администратор может изменять %s.",
    "The %s is immutable.": "%s неизменяемый.",
    "Unknown modify rule %s.": "Неизвестное изменение правила %s."
  },
  "provider": {
    "Invalid application id": "Неверный идентификатор приложения",
    "the provider: %s does not exist": "провайдер: %s не существует"
  },
  "resource": {
    "User is nil for tag: avatar": "Пользователь равен нулю для тега: аватар",
    "Username or fullFilePath is empty: username = %s, fullFilePath = %s": "Имя пользователя или полный путь к файлу пусты: имя_пользователя = %s, полный_путь_к_файлу = %s"
  },
  "saml": {
    "Application %s not found": "Приложение %s не найдено"
  },
  "saml_sp": {
    "provider %s's category is not SAML": "категория провайдера %s не является SAML"
  },
  "service": {
    "Empty parameters for emailForm: %v": "Пустые параметры для emailForm: %v",
    "Invalid Email receivers: %s": "Некорректные получатели электронной почты: %s",
    "Invalid phone receivers: %s": "Некорректные получатели телефонных звонков: %s"
  },
  "storage": {
    "The objectKey: %s is not allowed": "Объект «objectKey: %s» не разрешен",
    "The provider type: %s is not supported": "Тип поставщика: %s не поддерживается"
  },
  "token": {
    "Empty clientId or clientSecret": "Пустой идентификатор клиента или секрет клиента",
    "Grant_type: %s is not supported in this application": "Тип предоставления: %s не поддерживается в данном приложении",
    "Invalid application or wrong clientSecret": "Недействительное приложение или неправильный clientSecret",
    "Invalid client_id": "Недействительный идентификатор клиента",
    "Redirect URI: %s doesn't exist in the allowed Redirect URI list": "URI перенаправления: %s не существует в списке разрешенных URI перенаправления",
    "Token not found, invalid accessToken": "Токен не найден, недействительный accessToken"
  },
  "user": {
    "Display name cannot be empty": "Отображаемое имя не может быть пустым",
<<<<<<< HEAD
    "Forbidden update username for user with subscriptions": "Запрещено изменять логин пользователю с подписками",
    "New password cannot contain blank space.": "Новый пароль не может содержать пробелы.",
    "New password must have at least 6 characters": "Новый пароль должен содержать не менее 6 символов"
=======
    "New password cannot contain blank space.": "Новый пароль не может содержать пробелы."
>>>>>>> 0e2dad35
  },
  "user_upload": {
    "Failed to import users": "Не удалось импортировать пользователей"
  },
  "util": {
    "No application is found for userId: %s": "Не найдено заявки для пользователя с идентификатором: %s",
    "No provider for category: %s is found for application: %s": "Нет поставщика для категории: %s для приложения: %s",
    "The provider: %s is not found": "Поставщик: %s не найден",
    "empty email": "email отсутствует",
    "wrong email format": "неверный формат email-а"
  },
  "verification": {
    "Code has not been sent yet!": "Код еще не был отправлен!",
    "Invalid captcha provider.": "Недействительный поставщик CAPTCHA.",
    "Phone number is invalid in your region %s": "Номер телефона недействителен в вашем регионе %s",
    "Turing test failed.": "Тест Тьюринга не удался.",
    "Unable to get the email modify rule.": "Невозможно получить правило изменения электронной почты.",
    "Unable to get the phone modify rule.": "Невозможно получить правило изменения телефона.",
    "Unknown type": "Неизвестный тип",
    "Wrong verification code!": "Неправильный код подтверждения!",
    "You should verify your code in %d min!": "Вы должны проверить свой код через %d минут!",
    "the user does not exist, please sign up first": "Пользователь не существует, пожалуйста, сначала зарегистрируйтесь"
  },
  "webauthn": {
    "Found no credentials for this user": "Не найдено учетных данных для этого пользователя",
    "Please call WebAuthnSigninBegin first": "Пожалуйста, сначала вызовите WebAuthnSigninBegin"
  }
}<|MERGE_RESOLUTION|>--- conflicted
+++ resolved
@@ -124,13 +124,7 @@
   },
   "user": {
     "Display name cannot be empty": "Отображаемое имя не может быть пустым",
-<<<<<<< HEAD
-    "Forbidden update username for user with subscriptions": "Запрещено изменять логин пользователю с подписками",
-    "New password cannot contain blank space.": "Новый пароль не может содержать пробелы.",
-    "New password must have at least 6 characters": "Новый пароль должен содержать не менее 6 символов"
-=======
     "New password cannot contain blank space.": "Новый пароль не может содержать пробелы."
->>>>>>> 0e2dad35
   },
   "user_upload": {
     "Failed to import users": "Не удалось импортировать пользователей"
