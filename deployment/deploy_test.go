// Copyright 2022 The Casdoor Authors. All Rights Reserved.
//
// Licensed under the Apache License, Version 2.0 (the "License");
// you may not use this file except in compliance with the License.
// You may obtain a copy of the License at
//
//      http://www.apache.org/licenses/LICENSE-2.0
//
// Unless required by applicable law or agreed to in writing, software
// distributed under the License is distributed on an "AS IS" BASIS,
// WITHOUT WARRANTIES OR CONDITIONS OF ANY KIND, either express or implied.
// See the License for the specific language governing permissions and
// limitations under the License.

//go:build !skipCi
// +build !skipCi

package deployment

import (
	"testing"

	"github.com/casdoor/casdoor/object"
	"github.com/casdoor/casdoor/util"
)

func TestDeployStaticFiles(t *testing.T) {
<<<<<<< HEAD
	provider, _ := object.GetProvider(util.GetId("admin", "provider_storage_aliyun_oss"))
=======
	object.InitConfig()

	provider, err := object.GetProvider(util.GetId("admin", "provider_storage_aliyun_oss"))
	if err != nil {
		panic(err)
	}

>>>>>>> 5f054c49
	deployStaticFiles(provider)
}<|MERGE_RESOLUTION|>--- conflicted
+++ resolved
@@ -25,9 +25,6 @@
 )
 
 func TestDeployStaticFiles(t *testing.T) {
-<<<<<<< HEAD
-	provider, _ := object.GetProvider(util.GetId("admin", "provider_storage_aliyun_oss"))
-=======
 	object.InitConfig()
 
 	provider, err := object.GetProvider(util.GetId("admin", "provider_storage_aliyun_oss"))
@@ -35,6 +32,5 @@
 		panic(err)
 	}
 
->>>>>>> 5f054c49
 	deployStaticFiles(provider)
 }