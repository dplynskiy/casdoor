--- conflicted
+++ resolved
@@ -183,11 +183,7 @@
     } else if (uri.includes("/plans")) {
       this.setState({selectedMenuKey: "/plans"});
     } else if (uri.includes("/pricings")) {
-<<<<<<< HEAD
-      this.setState({selectedMenuKey: "/pricing"});
-=======
       this.setState({selectedMenuKey: "/pricings"});
->>>>>>> 95ab2472
     } else {
       this.setState({selectedMenuKey: -1});
     }
@@ -605,10 +601,6 @@
         <Route exact path="/pricing/:organizationName/:pricingName" render={(props) => this.renderLoginIfNotLoggedIn(<PricingEditPage account={this.state.account} {...props} />)} />
         <Route exact path="/subscriptions" render={(props) => this.renderLoginIfNotLoggedIn(<SubscriptionListPage account={this.state.account} {...props} />)} />
         <Route exact path="/subscription/:organizationName/:subscriptionName" render={(props) => this.renderLoginIfNotLoggedIn(<SubscriptionEditPage account={this.state.account} {...props} />)} />
-<<<<<<< HEAD
-        {/* <Route exact path="/pricing" render={(props) => this.renderLoginIfNotLoggedIn(<PricingPage account={this.state.account} {...props} />)} /> */}
-=======
->>>>>>> 95ab2472
         <Route exact path="/products" render={(props) => this.renderLoginIfNotLoggedIn(<ProductListPage account={this.state.account} {...props} />)} />
         <Route exact path="/products/:productName" render={(props) => this.renderLoginIfNotLoggedIn(<ProductEditPage account={this.state.account} {...props} />)} />
         <Route exact path="/products/:productName/buy" render={(props) => this.renderLoginIfNotLoggedIn(<ProductBuyPage account={this.state.account} {...props} />)} />
