--- conflicted
+++ resolved
@@ -15,6 +15,10 @@
 import React, {Component} from "react";
 import "./App.less";
 import {Helmet} from "react-helmet";
+import EnableMfaNotification from "./common/notifaction/EnableMfaNotification";
+import GroupTreePage from "./GroupTreePage";
+import GroupEditPage from "./GroupEdit";
+import GroupListPage from "./GroupList";
 import {MfaRuleRequired} from "./Setting";
 import * as Setting from "./Setting";
 import {StyleProvider, legacyLogicalPropertiesTransformer} from "@ant-design/cssinjs";
@@ -41,11 +45,6 @@
 import RoleEditPage from "./RoleEditPage";
 import PermissionListPage from "./PermissionListPage";
 import PermissionEditPage from "./PermissionEditPage";
-import EnforcerEditPage from "./EnforcerEditPage";
-import EnforcerListPage from "./EnforcerListPage";
-import GroupTreePage from "./GroupTreePage";
-import GroupEditPage from "./GroupEdit";
-import GroupListPage from "./GroupList";
 import ProviderListPage from "./ProviderListPage";
 import ProviderEditPage from "./ProviderEditPage";
 import ApplicationListPage from "./ApplicationListPage";
@@ -100,15 +99,11 @@
 import OdicDiscoveryPage from "./auth/OidcDiscoveryPage";
 import SamlCallback from "./auth/SamlCallback";
 import {withTranslation} from "react-i18next";
-<<<<<<< HEAD
-=======
-import EnableMfaNotification from "./common/notifaction/EnableMfaNotification";
-import LanguageSelect from "./common/select/LanguageSelect";
->>>>>>> 5f054c49
 import ThemeSelect from "./common/select/ThemeSelect";
 import OrganizationSelect from "./common/select/OrganizationSelect";
 import {clearWeb3AuthToken} from "./auth/Web3Auth";
-import AccountAvatar from "./account/AccountAvatar";
+import EnforcerEditPage from "./EnforcerEditPage";
+import EnforcerListPage from "./EnforcerListPage";
 
 const {Header, Footer, Content} = Layout;
 
@@ -185,8 +180,6 @@
       this.setState({selectedMenuKey: "/models"});
     } else if (uri.includes("/adapters")) {
       this.setState({selectedMenuKey: "/adapters"});
-    } else if (uri.includes("/enforcers")) {
-      this.setState({selectedMenuKey: "/enforcers"});
     } else if (uri.includes("/providers")) {
       this.setState({selectedMenuKey: "/providers"});
     } else if (uri.includes("/applications")) {
@@ -368,9 +361,7 @@
       );
     } else {
       return (
-        <Avatar src={this.state.account.avatar} style={{verticalAlign: "middle"}} size="large"
-          icon={<AccountAvatar src={this.state.account.avatar} style={{verticalAlign: "middle"}} size={40} />}
-        >
+        <Avatar src={this.state.account.avatar} style={{verticalAlign: "middle"}} size="large">
           {Setting.getShortName(this.state.account.name)}
         </Avatar>
       );
@@ -501,19 +492,9 @@
       //   "/models"
       // ));
 
-<<<<<<< HEAD
       // res.push(Setting.getItem(<Link to="/adapters">{i18next.t("general:Adapters")}</Link>,
       //   "/adapters"
       // ));
-=======
-      res.push(Setting.getItem(<Link to="/adapters">{i18next.t("general:Adapters")}</Link>,
-        "/adapters"
-      ));
-
-      res.push(Setting.getItem(<Link to="/enforcers">{i18next.t("general:Enforcers")}</Link>,
-        "/enforcers"
-      ));
->>>>>>> 5f054c49
     }
 
     if (Setting.isLocalAdminUser(this.state.account)) {
