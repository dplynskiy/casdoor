// Copyright 2023 The Casdoor Authors. All Rights Reserved.
//
// Licensed under the Apache License, Version 2.0 (the "License");
// you may not use this file except in compliance with the License.
// You may obtain a copy of the License at
//
//      http://www.apache.org/licenses/LICENSE-2.0
//
// Unless required by applicable law or agreed to in writing, software
// distributed under the License is distributed on an "AS IS" BASIS,
// WITHOUT WARRANTIES OR CONDITIONS OF ANY KIND, either express or implied.
// See the License for the specific language governing permissions and
// limitations under the License.

import {CopyOutlined} from "@ant-design/icons";
import copy from "copy-to-clipboard";
import React from "react";
import {Button, Card, Col, Input, InputNumber, Row, Select, Switch} from "antd";
import * as ApplicationBackend from "./backend/ApplicationBackend";
import * as OrganizationBackend from "./backend/OrganizationBackend";
import * as PricingBackend from "./backend/PricingBackend";
import * as PlanBackend from "./backend/PlanBackend";
import PricingPage from "./pricing/PricingPage";
import * as Setting from "./Setting";
import i18next from "i18next";

class PricingEditPage extends React.Component {
  constructor(props) {
    super(props);
    this.state = {
      classes: props,
      organizationName: props.organizationName !== undefined ? props.organizationName : props.match.params.organizationName,
      pricingName: props.match.params.pricingName,
      organizations: [],
      application: null,
      applications: [],
      pricing: null,
      plans: [],
      mode: props.location.mode !== undefined ? props.location.mode : "edit",
    };
  }

  UNSAFE_componentWillMount() {
    this.getPricing();
    this.getOrganizations();
    this.getApplicationsByOrganization(this.state.organizationName);
    this.getUserApplication();
  }

  getPricing() {
    PricingBackend.getPricing(this.state.organizationName, this.state.pricingName)
      .then((pricing) => {
        if (pricing === null) {
          this.props.history.push("/404");
          return;
        }

        this.setState({
          pricing: pricing,
        });
        this.getPlans(pricing.owner);
      });
  }

  getPlans(organizationName) {
    PlanBackend.getPlans(organizationName)
      .then((res) => {
        this.setState({
          plans: res,
        });
      });
  }

  getOrganizations() {
    OrganizationBackend.getOrganizations("admin")
      .then((res) => {
        this.setState({
          organizations: (res.msg === undefined) ? res : [],
        });
      });
  }

  parsePricingField(key, value) {
    if ([""].includes(key)) {
      value = Setting.myParseInt(value);
    }
    return value;
  }

  updatePricingField(key, value) {
    value = this.parsePricingField(key, value);

    const pricing = this.state.pricing;
    pricing[key] = value;

    this.setState({
      pricing: pricing,
    });
  }

  getApplicationsByOrganization(organizationName) {
    ApplicationBackend.getApplicationsByOrganization("admin", organizationName)
      .then((res) => {
        this.setState({
          applications: (res.msg === undefined) ? res : [],
        });
      });
  }

  getUserApplication() {
    ApplicationBackend.getUserApplication(this.state.organizationName, this.state.userName)
      .then((application) => {
        this.setState({
          application: application,
        });
      });
  }

  renderPricing() {
    return (
      <Card size="small" title={
        <div>
          {this.state.mode === "add" ? i18next.t("pricing:New Pricing") : i18next.t("pricing:Edit Pricing")}&nbsp;&nbsp;&nbsp;&nbsp;
          <Button onClick={() => this.submitPricingEdit(false)}>{i18next.t("general:Save")}</Button>
          <Button style={{marginLeft: "20px"}} type="primary" onClick={() => this.submitPricingEdit(true)}>{i18next.t("general:Save & Exit")}</Button>
          {this.state.mode === "add" ? <Button style={{marginLeft: "20px"}} onClick={() => this.deletePricing()}>{i18next.t("general:Cancel")}</Button> : null}
        </div>
      } style={(Setting.isMobile()) ? {margin: "5px"} : {}} type="inner">
        <Row style={{marginTop: "10px"}} >
          <Col style={{marginTop: "5px"}} span={(Setting.isMobile()) ? 22 : 2}>
            {Setting.getLabel(i18next.t("general:Organization"), i18next.t("general:Organization - Tooltip"))} :
          </Col>
          <Col span={22} >
            <Select virtual={false} style={{width: "100%"}} value={this.state.pricing.owner} onChange={(owner => {
              this.updatePricingField("owner", owner);
              this.getApplicationsByOrganization(owner);
              this.getPlans(owner);
            })}
            options={this.state.organizations.map((organization) => Setting.getOption(organization.name, organization.name))
            } />
          </Col>
        </Row>
        <Row style={{marginTop: "20px"}} >
          <Col style={{marginTop: "5px"}} span={(Setting.isMobile()) ? 22 : 2}>
            {Setting.getLabel(i18next.t("general:Name"), i18next.t("general:Name - Tooltip"))} :
          </Col>
          <Col span={22} >
            <Input value={this.state.pricing.name} onChange={e => {
              this.updatePricingField("name", e.target.value);
            }} />
          </Col>
        </Row>
        <Row style={{marginTop: "20px"}} >
          <Col style={{marginTop: "5px"}} span={(Setting.isMobile()) ? 22 : 2}>
            {Setting.getLabel(i18next.t("general:Display name"), i18next.t("general:Display name - Tooltip"))} :
          </Col>
          <Col span={22} >
            <Input value={this.state.pricing.displayName} onChange={e => {
              this.updatePricingField("displayName", e.target.value);
            }} />
          </Col>
        </Row>
        <Row style={{marginTop: "20px"}} >
          <Col style={{marginTop: "5px"}} span={(Setting.isMobile()) ? 22 : 2}>
            {Setting.getLabel(i18next.t("general:Description"), i18next.t("general:Description - Tooltip"))} :
          </Col>
          <Col span={22} >
            <Input value={this.state.pricing.description} onChange={e => {
              this.updatePricingField("description", e.target.value);
            }} />
          </Col>
        </Row>
        <Row style={{marginTop: "20px"}} >
          <Col style={{marginTop: "5px"}} span={(Setting.isMobile()) ? 22 : 2}>
            {Setting.getLabel(i18next.t("general:Application"), i18next.t("general:Application - Tooltip"))} :
          </Col>
          <Col span={22} >
            <Select virtual={false} style={{width: "100%"}} value={this.state.pricing.application}
              onChange={(value => {this.updatePricingField("application", value);})}
              options={this.state.applications.map((application) => Setting.getOption(application.name, application.name))
              } />
          </Col>
        </Row>
        <Row style={{marginTop: "20px"}} >
          <Col style={{marginTop: "5px"}} span={(Setting.isMobile()) ? 22 : 2}>
            {Setting.getLabel(i18next.t("general:Plans"), i18next.t("general:Plans - Tooltip"))} :
          </Col>
          <Col span={22} >
            <Select virtual={false} mode="multiple" style={{width: "100%"}} value={this.state.pricing.plans}
              onChange={(value => {
                this.updatePricingField("plans", value);
              })}
              options={this.state.plans.map((plan) => Setting.getOption(`${plan.owner}/${plan.name}`, `${plan.owner}/${plan.name}`))}
            />
          </Col>
        </Row>
        <Row style={{marginTop: "20px"}} >
          <Col style={{marginTop: "5px"}} span={(Setting.isMobile()) ? 22 : 2}>
            {Setting.getLabel(i18next.t("pricing:Trial duration"), i18next.t("pricing:Trial duration - Tooltip"))} :
          </Col>
          <Col span={22} >
            <InputNumber min={0} value={this.state.pricing.trialDuration} onChange={value => {
              this.updatePricingField("trialDuration", value);
            }} />
          </Col>
        </Row>
        <Row style={{marginTop: "20px"}} >
          <Col style={{marginTop: "5px"}} span={(Setting.isMobile()) ? 19 : 2}>
            {Setting.getLabel(i18next.t("general:Is enabled"), i18next.t("general:Is enabled - Tooltip"))} :
          </Col>
          <Col span={1} >
            <Switch checked={this.state.pricing.isEnabled} onChange={checked => {
              this.updatePricingField("isEnabled", checked);
            }} />
          </Col>
        </Row>
        <Row style={{marginTop: "20px"}} >
          <Col style={{marginTop: "5px"}} span={(Setting.isMobile()) ? 22 : 2}>
            {Setting.getLabel(i18next.t("general:Preview"), i18next.t("general:Preview - Tooltip"))} :
          </Col>
          {
            this.renderPreview()
          }
        </Row>
      </Card>
    );
  }

  submitPricingEdit(willExist) {
    const pricing = Setting.deepCopy(this.state.pricing);
    PricingBackend.updatePricing(this.state.organizationName, this.state.pricingName, pricing)
      .then((res) => {
        if (res.status === "ok") {
          Setting.showMessage("success", i18next.t("general:Successfully saved"));
          this.setState({
            pricingName: this.state.pricing.name,
          });

          if (willExist) {
            this.props.history.push("/pricings");
          } else {
            this.props.history.push(`/pricings/${this.state.pricing.owner}/${this.state.pricing.name}`);
          }
        } else {
          Setting.showMessage("error", `${i18next.t("general:Failed to save")}: ${res.msg}`);
          this.updatePricingField("name", this.state.pricingName);
        }
      })
      .catch(error => {
        Setting.showMessage("error", `${i18next.t("general:Failed to connect to server")}: ${error}`);
      });
  }

  deletePricing() {
    PricingBackend.deletePricing(this.state.pricing)
      .then((res) => {
        if (res.status === "ok") {
          this.props.history.push("/pricings");
        } else {
          Setting.showMessage("error", `${i18next.t("general:Failed to delete")}: ${res.msg}`);
        }
      })
      .catch(error => {
        Setting.showMessage("error", `${i18next.t("general:Failed to connect to server")}: ${error}`);
      });
  }

  render() {
    return (
      <div>
        {
          this.state.pricing !== null ? this.renderPricing() : null
        }
        <div style={{marginTop: "20px", marginLeft: "40px"}}>
          <Button size="large" onClick={() => this.submitPricingEdit(false)}>{i18next.t("general:Save")}</Button>
          <Button style={{marginLeft: "20px"}} type="primary" size="large" onClick={() => this.submitPricingEdit(true)}>{i18next.t("general:Save & Exit")}</Button>
          {this.state.mode === "add" ? <Button style={{marginLeft: "20px"}} size="large" onClick={() => this.deletePricing()}>{i18next.t("general:Cancel")}</Button> : null}
        </div>
      </div>
    );
  }

  renderPreview() {
<<<<<<< HEAD
    const pricingUrl = `/select-plan/${this.state.organizationName}/${this.state.pricing.name}`;
=======
    const pricingUrl = `/select-plan/${this.state.pricing.owner}/${this.state.pricing.name}`;
>>>>>>> 451fc903
    return (
      <React.Fragment>
        <Col>
          <Button style={{marginBottom: "10px", marginTop: Setting.isMobile() ? "15px" : "0"}} type="primary" shape="round" icon={<CopyOutlined />} onClick={() => {
            copy(`${window.location.origin}${pricingUrl}`);
            Setting.showMessage("success", i18next.t("pricing:pricing page URL copied to clipboard successfully, please paste it into the incognito window or another browser"));
          }}
          >
            {i18next.t("pricing:Copy pricing page URL")}
          </Button>
        </Col>
        <Col>
          <PricingPage pricing={this.state.pricing}></PricingPage>
        </Col>
      </React.Fragment>
    );
  }
}

export default PricingEditPage;<|MERGE_RESOLUTION|>--- conflicted
+++ resolved
@@ -281,11 +281,7 @@
   }
 
   renderPreview() {
-<<<<<<< HEAD
-    const pricingUrl = `/select-plan/${this.state.organizationName}/${this.state.pricing.name}`;
-=======
     const pricingUrl = `/select-plan/${this.state.pricing.owner}/${this.state.pricing.name}`;
->>>>>>> 451fc903
     return (
       <React.Fragment>
         <Col>
