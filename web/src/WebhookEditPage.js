--- conflicted
+++ resolved
@@ -259,11 +259,7 @@
               }} >
               {
                 (
-<<<<<<< HEAD
-                  ["signup", "login", "logout", "add-user", "update-user", "add-organization", "update-organization", "add-provider", "update-provider", "update-subscription"].map((option, index) => {
-=======
                   ["signup", "login", "logout", "add-user", "update-user", "delete-user", "add-organization", "update-organization", "delete-organization", "add-application", "update-application", "delete-application", "add-provider", "update-provider", "delete-provider", "update-subscription"].map((option, index) => {
->>>>>>> 95ab2472
                     return (
                       <Option key={option} value={option}>{option}</Option>
                     );
