// Copyright 2021 The Casdoor Authors. All Rights Reserved.
//
// Licensed under the Apache License, Version 2.0 (the "License");
// you may not use this file except in compliance with the License.
// You may obtain a copy of the License at
//
//      http://www.apache.org/licenses/LICENSE-2.0
//
// Unless required by applicable law or agreed to in writing, software
// distributed under the License is distributed on an "AS IS" BASIS,
// WITHOUT WARRANTIES OR CONDITIONS OF ANY KIND, either express or implied.
// See the License for the specific language governing permissions and
// limitations under the License.

import React from "react";
import {Button, Checkbox, Col, Form, Input, Result, Row, Spin, Tabs} from "antd";
import {LockOutlined, UserOutlined} from "@ant-design/icons";
import * as UserWebauthnBackend from "../backend/UserWebauthnBackend";
import * as Conf from "../Conf";
import * as AuthBackend from "./AuthBackend";
import * as OrganizationBackend from "../backend/OrganizationBackend";
import * as ApplicationBackend from "../backend/ApplicationBackend";
import * as Provider from "./Provider";
import * as ProviderButton from "./ProviderButton";
import * as Util from "./Util";
import * as Setting from "../Setting";
import * as AgreementModal from "../common/modal/AgreementModal";
import SelfLoginButton from "./SelfLoginButton";
import i18next from "i18next";
import CustomGithubCorner from "../common/CustomGithubCorner";
import {SendCodeInput} from "../common/SendCodeInput";
import LanguageSelect from "../common/select/LanguageSelect";
import {CaptchaModal} from "../common/modal/CaptchaModal";
import {CaptchaRule} from "../common/modal/CaptchaModal";
import RedirectForm from "../common/RedirectForm";
import {MfaAuthVerifyForm, NextMfa, RequiredMfa} from "./MfaAuthVerifyForm";

class LoginPage extends React.Component {
  constructor(props) {
    super(props);
    this.state = {
      classes: props,
      type: props.type,
      applicationName: props.applicationName ?? (props.match?.params?.applicationName ?? null),
      owner: props.owner ?? (props.match?.params?.owner ?? null),
      mode: props.mode ?? (props.match?.params?.mode ?? null), // "signup" or "signin"
      msg: null,
      username: null,
      validEmailOrPhone: false,
      validEmail: false,
      loginMethod: "password",
      enableCaptchaModal: CaptchaRule.Never,
      openCaptchaModal: false,
      verifyCaptcha: undefined,
      samlResponse: "",
      relayState: "",
      redirectUrl: "",
      isTermsOfUseVisible: false,
      termsOfUseContent: "",
    };

    if (this.state.type === "cas" && props.match?.params.casApplicationName !== undefined) {
      this.state.owner = props.match?.params?.owner;
      this.state.applicationName = props.match?.params?.casApplicationName;
    }

    this.form = React.createRef();
  }

  componentDidMount() {
    if (this.getApplicationObj() === undefined) {
      if (this.state.type === "login" || this.state.type === "cas" || this.state.type === "saml") {
        this.getApplication();
      } else if (this.state.type === "code") {
        this.getApplicationLogin();
      } else {
        Setting.showMessage("error", `Unknown authentication type: ${this.state.type}`);
      }
    }
  }

  componentDidUpdate(prevProps, prevState, snapshot) {
    if (prevProps.application !== this.props.application) {
      const captchaProviderItems = this.getCaptchaProviderItems(this.props.application);
      if (captchaProviderItems) {
        if (captchaProviderItems.some(providerItem => providerItem.rule === "Always")) {
          this.setState({enableCaptchaModal: CaptchaRule.Always});
        } else if (captchaProviderItems.some(providerItem => providerItem.rule === "Dynamic")) {
          this.setState({enableCaptchaModal: CaptchaRule.Dynamic});
        } else {
          this.setState({enableCaptchaModal: CaptchaRule.Never});
        }
      }

      if (this.props.account && this.props.account.owner === this.props.application?.organization) {
        const params = new URLSearchParams(this.props.location.search);
        const silentSignin = params.get("silentSignin");
        if (silentSignin !== null) {
          this.sendSilentSigninData("signing-in");

          const values = {};
          values["application"] = this.props.application.name;
          this.login(values);
        }

        if (params.get("popup") === "1") {
          window.addEventListener("beforeunload", () => {
            this.sendPopupData({type: "windowClosed"}, params.get("redirect_uri"));
          });
        }

        if (this.props.application.enableAutoSignin) {
          const values = {};
          values["application"] = this.props.application.name;
          this.login(values);
        }
      }
    }
  }

  checkCaptchaStatus(values) {
    AuthBackend.getCaptchaStatus(values)
      .then((res) => {
        if (res.status === "ok") {
          if (res.data) {
            this.setState({
              openCaptchaModal: true,
              values: values,
            });
            return null;
          }
        }
        this.login(values);
      });
  }

  getApplicationLogin() {
    const oAuthParams = Util.getOAuthGetParameters();
    AuthBackend.getApplicationLogin(oAuthParams)
      .then((res) => {
        if (res.status === "ok") {
          const application = res.data;
          this.onUpdateApplication(application);
        } else {
          this.onUpdateApplication(null);
          this.setState({
            msg: res.msg,
          });
        }
      });
  }

  getApplication() {
    if (this.state.applicationName === null) {
      return null;
    }

    if (this.state.owner === null || this.state.type === "saml") {
      ApplicationBackend.getApplication("admin", this.state.applicationName)
        .then((application) => {
          this.onUpdateApplication(application);
        });
    } else {
      OrganizationBackend.getDefaultApplication("admin", this.state.owner)
        .then((res) => {
          if (res.status === "ok") {
            const application = res.data;
            this.onUpdateApplication(application);
            this.setState({
              applicationName: res.data.name,
            });
          } else {
            this.onUpdateApplication(null);
            Setting.showMessage("error", res.msg);
          }
        });
    }
  }

  getApplicationObj() {
    return this.props.application;
  }

  onUpdateAccount(account) {
    this.props.onUpdateAccount(account);
  }

  onUpdateApplication(application) {
    this.props.onUpdateApplication(application);
  }

  parseOffset(offset) {
    if (offset === 2 || offset === 4 || Setting.inIframe() || Setting.isMobile()) {
      return "0 auto";
    }
    if (offset === 1) {
      return "0 10%";
    }
    if (offset === 3) {
      return "0 60%";
    }
  }

  populateOauthValues(values) {
    if (this.getApplicationObj()?.organization) {
      values["organization"] = this.getApplicationObj().organization;
    }

    const oAuthParams = Util.getOAuthGetParameters();

    values["type"] = oAuthParams?.responseType ?? this.state.type;

    if (oAuthParams?.samlRequest) {
      values["samlRequest"] = oAuthParams.samlRequest;
      values["type"] = "saml";
      values["relayState"] = oAuthParams.relayState;
    }
  }

  sendPopupData(message, redirectUri) {
    const params = new URLSearchParams(this.props.location.search);
    if (params.get("popup") === "1") {
      window.opener.postMessage(message, redirectUri);
    }
  }

  postCodeLoginAction(resp) {
    const application = this.getApplicationObj();
    const ths = this;
    const oAuthParams = Util.getOAuthGetParameters();
    const code = resp.data;
    const concatChar = oAuthParams?.redirectUri?.includes("?") ? "&" : "?";
    const noRedirect = oAuthParams.noRedirect;

    if (Setting.hasPromptPage(application) || resp.msg === RequiredMfa) {
      AuthBackend.getAccount()
        .then((res) => {
          if (res.status === "ok") {
            const account = res.data;
            account.organization = res.data2;
            this.onUpdateAccount(account);

            if (resp.msg === RequiredMfa) {
              Setting.goToLink(`/prompt/${application.name}?redirectUri=${oAuthParams.redirectUri}&code=${code}&state=${oAuthParams.state}&promptType=mfa`);
              return;
            }

            if (Setting.isPromptAnswered(account, application)) {
              Setting.goToLink(`${oAuthParams.redirectUri}${concatChar}code=${code}&state=${oAuthParams.state}`);
            } else {
              Setting.goToLinkSoft(ths, `/prompt/${application.name}?redirectUri=${oAuthParams.redirectUri}&code=${code}&state=${oAuthParams.state}`);
            }
          } else {
            Setting.showMessage("error", `${i18next.t("application:Failed to sign in")}: ${res.msg}`);
          }
        });
    } else {
      if (noRedirect === "true") {
        window.close();
        const newWindow = window.open(`${oAuthParams.redirectUri}${concatChar}code=${code}&state=${oAuthParams.state}`);
        if (newWindow) {
          setInterval(() => {
            if (!newWindow.closed) {
              newWindow.close();
            }
          }, 1000);
        }
      } else {
        Setting.goToLink(`${oAuthParams.redirectUri}${concatChar}code=${code}&state=${oAuthParams.state}`);
        this.sendPopupData({type: "loginSuccess", data: {code: code, state: oAuthParams.state}}, oAuthParams.redirectUri);
      }
    }
  }

  onFinish(values) {
    if (this.state.loginMethod === "webAuthn") {
      let username = this.state.username;
      if (username === null || username === "") {
        username = values["username"];
      }

      this.signInWithWebAuthn(username, values);
      return;
    }
    if (this.state.loginMethod === "password") {
      if (this.state.enableCaptchaModal === CaptchaRule.Always) {
        this.setState({
          openCaptchaModal: true,
          values: values,
        });
        return;
      } else if (this.state.enableCaptchaModal === CaptchaRule.Dynamic) {
        this.checkCaptchaStatus(values);
        return;
      }
    }
    this.login(values);
  }

  login(values) {
    // here we are supposed to determine whether Casdoor is working as an OAuth server or CAS server
    if (this.state.type === "cas") {
      // CAS
      const casParams = Util.getCasParameters();
      values["type"] = this.state.type;
      AuthBackend.loginCas(values, casParams).then((res) => {
        if (res.status === "ok") {
          let msg = "Logged in successfully. ";
          if (casParams.service === "") {
            // If service was not specified, Casdoor must display a message notifying the client that it has successfully initiated a single sign-on session.
            msg += "Now you can visit apps protected by Casdoor.";
          }
          Setting.showMessage("success", msg);

          if (casParams.service !== "") {
            const st = res.data;
            const newUrl = new URL(casParams.service);
            newUrl.searchParams.append("ticket", st);
            window.location.href = newUrl.toString();
          }
        } else {
          Setting.showMessage("error", `${i18next.t("application:Failed to sign in")}: ${res.msg}`);
        }
      });
    } else {
      // OAuth
      const oAuthParams = Util.getOAuthGetParameters();
      this.populateOauthValues(values);
      AuthBackend.login(values, oAuthParams)
        .then((res) => {
          const callback = (res) => {
            const responseType = values["type"];

            if (responseType === "login") {
<<<<<<< HEAD
              Setting.showMessage("success", i18next.t("application:Logged in successfully"));

              AuthBackend.getAccount("")
                .then((res) => {
                  let account = null;
                  if (res.status === "ok") {
                    account = res.data;

                    if (account.passwordChangeRequired) {
                      Setting.goToLink("/changePassword");
                    } else {
                      const link = Setting.getFromLink();
                      Setting.goToLink(link);
                    }
                  } else {
                    Setting.showMessage("error", `${i18next.t("application:Failed to sign in")}: ${res.msg}`);
                  }
                });
=======
              if (res.msg === RequiredMfa) {
                AuthBackend.getAccount().then((res) => {
                  if (res.status === "ok") {
                    const account = res.data;
                    account.organization = res.data2;
                    this.onUpdateAccount(account);
                  }
                });
                Setting.goToLink(`/prompt/${this.getApplicationObj().name}?promptType=mfa`);
              } else {
                Setting.showMessage("success", i18next.t("application:Logged in successfully"));
                const link = Setting.getFromLink();
                Setting.goToLink(link);
              }
>>>>>>> 95ab2472
            } else if (responseType === "code") {
              this.postCodeLoginAction(res);
            } else if (responseType === "token" || responseType === "id_token") {
              const amendatoryResponseType = responseType === "token" ? "access_token" : responseType;
              const accessToken = res.data;
              Setting.goToLink(`${oAuthParams.redirectUri}#${amendatoryResponseType}=${accessToken}&state=${oAuthParams.state}&token_type=bearer`);
            } else if (responseType === "saml") {
              if (res.data2.method === "POST") {
                this.setState({
                  samlResponse: res.data,
                  redirectUrl: res.data2.redirectUrl,
                  relayState: oAuthParams.relayState,
                });
              } else {
                const SAMLResponse = res.data;
                const redirectUri = res.data2.redirectUrl;
                Setting.goToLink(`${redirectUri}?SAMLResponse=${encodeURIComponent(SAMLResponse)}&RelayState=${oAuthParams.relayState}`);
              }
            }
          };

          if (res.status === "ok") {
            callback(res);
          } else if (res.status === NextMfa) {
            this.setState({
              getVerifyTotp: () => {
                return (
                  <MfaAuthVerifyForm
                    mfaProps={res.data}
                    formValues={values}
                    oAuthParams={oAuthParams}
                    application={this.getApplicationObj()}
                    onFail={() => {
                      Setting.showMessage("error", i18next.t("mfa:Verification failed"));
                    }}
                    onSuccess={(res) => callback(res)}
                  />);
              },
            });
          } else {
            Setting.showMessage("error", `${i18next.t("application:Failed to sign in")}: ${res.msg}`);
          }
        });
    }
  }

  isProviderVisible(providerItem) {
    if (this.state.mode === "signup") {
      return Setting.isProviderVisibleForSignUp(providerItem);
    } else {
      return Setting.isProviderVisibleForSignIn(providerItem);
    }
  }

  renderForm(application) {
    if (this.state.msg !== null) {
      return Util.renderMessage(this.state.msg);
    }

    if (this.state.mode === "signup" && !application.enableSignUp) {
      return (
        <Result
          status="error"
          title={i18next.t("application:Sign Up Error")}
          subTitle={i18next.t("application:The application does not allow to sign up new account")}
          extra={[
            <Button type="primary" key="signin"
              onClick={() => Setting.redirectToLoginPage(application, this.props.history)}>
              {
                i18next.t("login:Sign In")
              }
            </Button>,
          ]}
        >
        </Result>
      );
    }

    if (application.enablePassword) {
      let loginWidth = 320;
      if (Setting.getLanguage() === "fr") {
        loginWidth += 20;
      } else if (Setting.getLanguage() === "es") {
        loginWidth += 40;
      } else if (Setting.getLanguage() === "ru") {
        loginWidth += 10;
      }

      return (
        <Form
          name="normal_login"
          initialValues={{

            organization: application.organization,
            application: application.name,
            autoSignin: true,
            username: Conf.ShowGithubCorner ? "admin" : "",
            password: Conf.ShowGithubCorner ? "123" : "",
          }}
          onFinish={(values) => {
            this.onFinish(values);
          }}
          style={{width: `${loginWidth}px`}}
          size="large"
          ref={this.form}
        >
          <Form.Item
            hidden={true}
            name="application"
            rules={[
              {
                required: true,
                message: i18next.t("application:Please input your application!"),
              },
            ]}
          >
          </Form.Item>
          <Form.Item
            hidden={true}
            name="organization"
            rules={[
              {
                required: true,
                message: i18next.t("application:Please input your organization!"),
              },
            ]}
          >
          </Form.Item>
          {this.renderMethodChoiceBox()}
          <Row style={{minHeight: 130, alignItems: "center"}}>
            <Col span={24}>
              <Form.Item
                name="username"
                rules={[
                  {
                    required: true,
                    message: i18next.t("login:Please input your Email or Phone!"),
                  },
                  {
                    validator: (_, value) => {
                      if (this.state.loginMethod === "verificationCode") {
                        if (!Setting.isValidEmail(value) && !Setting.isValidPhone(value)) {
                          this.setState({validEmailOrPhone: false});
                          return Promise.reject(i18next.t("login:The input is not valid Email or phone number!"));
                        }

                        if (Setting.isValidEmail(value)) {
                          this.setState({validEmail: true});
                        } else {
                          this.setState({validEmail: false});
                        }
                      }

                      this.setState({validEmailOrPhone: true});
                      return Promise.resolve();
                    },
                  },
                ]}
              >
                <Input
                  id="input"
                  prefix={<UserOutlined className="site-form-item-icon" />}
                  placeholder={(this.state.loginMethod === "verificationCode") ? i18next.t("login:Email or phone") : i18next.t("login:username, Email or phone")}
                  disabled={!application.enablePassword}
                  onChange={e => {
                    this.setState({
                      username: e.target.value,
                    });
                  }}
                />
              </Form.Item>
            </Col>
            {
              this.renderPasswordOrCodeInput()
            }
          </Row>
          <div style={{display: "inline-flex", justifyContent: "space-between", width: "320px", marginBottom: AgreementModal.isAgreementRequired(application) ? "5px" : "25px"}}>
            <Form.Item name="autoSignin" valuePropName="checked" noStyle>
              <Checkbox style={{float: "left"}} disabled={!application.enablePassword}>
                {i18next.t("login:Auto sign in")}
              </Checkbox>
            </Form.Item>
            {
              Setting.renderForgetLink(application, i18next.t("login:Forgot password?"))
            }
          </div>
          {AgreementModal.isAgreementRequired(application) ? AgreementModal.renderAgreementFormItem(application, true, {}, this) : null}
          <Form.Item>
            <Button
              type="primary"
              htmlType="submit"
              style={{width: "100%", marginBottom: "5px"}}
              disabled={!application.enablePassword}
            >
              {
                this.state.loginMethod === "webAuthn" ? i18next.t("login:Sign in with WebAuthn") :
                  i18next.t("login:Sign In")
              }
            </Button>
            {
              this.renderCaptchaModal(application)
            }
            {
              this.renderFooter(application)
            }
          </Form.Item>
          <Form.Item>
            {
              application.providers.filter(providerItem => this.isProviderVisible(providerItem)).map(providerItem => {
                return ProviderButton.renderProviderLogo(providerItem.provider, application, 30, 5, "small", this.props.location);
              })
            }
          </Form.Item>
        </Form>
      );
    } else {
      return (
        <div style={{marginTop: "20px"}}>
          <div style={{fontSize: 16, textAlign: "left"}}>
            {i18next.t("login:To access")}&nbsp;
            <a target="_blank" rel="noreferrer" href={application.homepageUrl}>
              <span style={{fontWeight: "bold"}}>
                {application.displayName}
              </span>
            </a>
              :
          </div>
          <br />
          {
            application.providers?.filter(providerItem => this.isProviderVisible(providerItem)).map(providerItem => {
              return ProviderButton.renderProviderLogo(providerItem.provider, application, 40, 10, "big", this.props.location);
            })
          }
          <div>
            <br />
            {
              this.renderFooter(application)
            }
          </div>
        </div>
      );
    }
  }

  getCaptchaProviderItems(application) {
    const providers = application?.providers;

    if (providers === undefined || providers === null) {
      return null;
    }

    return providers.filter(providerItem => {
      if (providerItem.provider === undefined || providerItem.provider === null) {
        return false;
      }

      return providerItem.provider.category === "Captcha";
    });
  }

  renderCaptchaModal(application) {
    if (this.state.enableCaptchaModal === CaptchaRule.Never) {
      return null;
    }
    const captchaProviderItems = this.getCaptchaProviderItems(application);
    const alwaysProviderItems = captchaProviderItems.filter(providerItem => providerItem.rule === "Always");
    const dynamicProviderItems = captchaProviderItems.filter(providerItem => providerItem.rule === "Dynamic");
    const provider = alwaysProviderItems.length > 0
      ? alwaysProviderItems[0].provider
      : dynamicProviderItems[0].provider;

    return <CaptchaModal
      owner={provider.owner}
      name={provider.name}
      visible={this.state.openCaptchaModal}
      onOk={(captchaType, captchaToken, clientSecret) => {
        const values = this.state.values;
        values["captchaType"] = captchaType;
        values["captchaToken"] = captchaToken;
        values["clientSecret"] = clientSecret;

        this.login(values);
        this.setState({openCaptchaModal: false});
      }}
      onCancel={() => this.setState({openCaptchaModal: false})}
      isCurrentProvider={true}
    />;
  }

  renderFooter(application) {
    return (
      <span style={{float: "right"}}>
        {
          !application.enableSignUp ? null : (
            <React.Fragment>
              {i18next.t("login:No account?")}&nbsp;
              {
                Setting.renderSignupLink(application, i18next.t("login:sign up now"))
              }
            </React.Fragment>
          )
        }
      </span>
    );
  }

  sendSilentSigninData(data) {
    if (Setting.inIframe()) {
      const message = {tag: "Casdoor", type: "SilentSignin", data: data};
      window.parent.postMessage(message, "*");
    }
  }

  renderSignedInBox() {
    if (this.props.account === undefined || this.props.account === null) {
      this.sendSilentSigninData("user-not-logged-in");
      return null;
    }

    const application = this.getApplicationObj();
    if (this.props.account.owner !== application?.organization) {
      return null;
    }

    return (
      <div>
        <div style={{fontSize: 16, textAlign: "left"}}>
          {i18next.t("login:Continue with")}&nbsp;:
        </div>
        <br />
        <SelfLoginButton account={this.props.account} onClick={() => {
          const values = {};
          values["application"] = application.name;
          this.login(values);
        }} />
        <br />
        <br />
        <div style={{fontSize: 16, textAlign: "left"}}>
          {i18next.t("login:Or sign in with another account")}&nbsp;:
        </div>
      </div>
    );
  }

  signInWithWebAuthn(username, values) {
    const oAuthParams = Util.getOAuthGetParameters();
    this.populateOauthValues(values);
    const application = this.getApplicationObj();
    return fetch(`${Setting.ServerUrl}/api/webauthn/signin/begin?owner=${application.organization}&name=${username}`, {
      method: "GET",
      credentials: "include",
    })
      .then(res => res.json())
      .then((credentialRequestOptions) => {
        if ("status" in credentialRequestOptions) {
          Setting.showMessage("error", credentialRequestOptions.msg);
          throw credentialRequestOptions.status.msg;
        }

        credentialRequestOptions.publicKey.challenge = UserWebauthnBackend.webAuthnBufferDecode(credentialRequestOptions.publicKey.challenge);
        credentialRequestOptions.publicKey.allowCredentials.forEach(function(listItem) {
          listItem.id = UserWebauthnBackend.webAuthnBufferDecode(listItem.id);
        });

        return navigator.credentials.get({
          publicKey: credentialRequestOptions.publicKey,
        });
      })
      .then((assertion) => {
        const authData = assertion.response.authenticatorData;
        const clientDataJSON = assertion.response.clientDataJSON;
        const rawId = assertion.rawId;
        const sig = assertion.response.signature;
        const userHandle = assertion.response.userHandle;
        return fetch(`${Setting.ServerUrl}/api/webauthn/signin/finish?responseType=${values["type"]}`, {
          method: "POST",
          credentials: "include",
          body: JSON.stringify({
            id: assertion.id,
            rawId: UserWebauthnBackend.webAuthnBufferEncode(rawId),
            type: assertion.type,
            response: {
              authenticatorData: UserWebauthnBackend.webAuthnBufferEncode(authData),
              clientDataJSON: UserWebauthnBackend.webAuthnBufferEncode(clientDataJSON),
              signature: UserWebauthnBackend.webAuthnBufferEncode(sig),
              userHandle: UserWebauthnBackend.webAuthnBufferEncode(userHandle),
            },
          }),
        })
          .then(res => res.json()).then((res) => {
            if (res.status === "ok") {
              const responseType = values["type"];
              if (responseType === "code") {
                this.postCodeLoginAction(res);
              } else if (responseType === "token" || responseType === "id_token") {
                const accessToken = res.data;
                Setting.goToLink(`${oAuthParams.redirectUri}#${responseType}=${accessToken}?state=${oAuthParams.state}&token_type=bearer`);
              } else {
                Setting.showMessage("success", i18next.t("login:Successfully logged in with WebAuthn credentials"));
                Setting.goToLink("/");
              }
            } else {
              Setting.showMessage("error", res.msg);
            }
          })
          .catch(error => {
            Setting.showMessage("error", `${i18next.t("general:Failed to connect to server")}${error}`);
          });
      });
  }

  renderPasswordOrCodeInput() {
    const application = this.getApplicationObj();
    if (this.state.loginMethod === "password") {
      return (
        <Col span={24}>
          <Form.Item
            name="password"
            rules={[{required: true, message: i18next.t("login:Please input your password!")}]}
          >
            <Input.Password
              prefix={<LockOutlined className="site-form-item-icon" />}
              type="password"
              placeholder={i18next.t("general:Password")}
              disabled={!application.enablePassword}
            />
          </Form.Item>
        </Col>
      );
    } else if (this.state.loginMethod === "verificationCode") {
      return (
        <Col span={24}>
          <Form.Item
            name="code"
            rules={[{required: true, message: i18next.t("login:Please input your code!")}]}
          >
            <SendCodeInput
              disabled={this.state.username?.length === 0 || !this.state.validEmailOrPhone}
              method={"login"}
              onButtonClickArgs={[this.state.username, this.state.validEmail ? "email" : "phone", Setting.getApplicationName(application)]}
              application={application}
            />
          </Form.Item>
        </Col>
      );
    } else {
      return null;
    }
  }

  renderMethodChoiceBox() {
    const application = this.getApplicationObj();
    const items = [];
    items.push({label: i18next.t("general:Password"), key: "password"});
    application.enableCodeSignin ? items.push({label: i18next.t("login:Verification code"), key: "verificationCode"}) : null;
    application.enableWebAuthn ? items.push({label: i18next.t("login:WebAuthn"), key: "webAuthn"}) : null;

    if (application.enableCodeSignin || application.enableWebAuthn) {
      return (
        <div>
          <Tabs items={items} size={"small"} defaultActiveKey="password" onChange={(key) => {
            this.setState({loginMethod: key});
          }} centered>
          </Tabs>
        </div>
      );
    }
  }

  render() {
    const application = this.getApplicationObj();
    if (application === undefined) {
      return null;
    }
    if (application === null) {
      return Util.renderMessageLarge(this, this.state.msg);
    }

    if (this.state.samlResponse !== "") {
      return <RedirectForm samlResponse={this.state.samlResponse} redirectUrl={this.state.redirectUrl} relayState={this.state.relayState} />;
    }

    if (application.signinHtml !== "") {
      return (
        <div dangerouslySetInnerHTML={{__html: application.signinHtml}} />
      );
    }

    const visibleOAuthProviderItems = (application.providers === null) ? [] : application.providers.filter(providerItem => this.isProviderVisible(providerItem));
    if (this.props.preview !== "auto" && !application.enablePassword && visibleOAuthProviderItems.length === 1) {
      Setting.goToLink(Provider.getAuthUrl(application, visibleOAuthProviderItems[0].provider, "signup"));
      return (
        <div style={{display: "flex", justifyContent: "center", alignItems: "center", width: "100%"}}>
          <Spin size="large" tip={i18next.t("login:Signing in...")} />
        </div>
      );
    }

    return (
      <React.Fragment>
        <CustomGithubCorner />
        <div className="login-content" style={{margin: this.props.preview ?? this.parseOffset(application.formOffset)}}>
          {Setting.inIframe() || Setting.isMobile() ? null : <div dangerouslySetInnerHTML={{__html: application.formCss}} />}
          {Setting.inIframe() || !Setting.isMobile() ? null : <div dangerouslySetInnerHTML={{__html: application.formCssMobile}} />}
          <div className="login-panel">
            <div className="side-image" style={{display: application.formOffset !== 4 ? "none" : null}}>
              <div dangerouslySetInnerHTML={{__html: application.formSideHtml}} />
            </div>
            <div className="login-form">
              <div>
                <div>
                  {
                    Setting.renderHelmet(application)
                  }
                  {
                    Setting.renderLogo(application)
                  }
                  <LanguageSelect languages={application.organizationObj.languages} style={{top: "55px", right: "5px", position: "absolute"}} />
                  {this.state.getVerifyTotp !== undefined ? null : this.renderSignedInBox()}
                  {this.state.getVerifyTotp !== undefined ? null : this.renderForm(application)}
                  {this.state.getVerifyTotp !== undefined ? this.state.getVerifyTotp() : null}
                </div>
              </div>
            </div>
          </div>
        </div>
      </React.Fragment>
    );
  }
}

export default LoginPage;<|MERGE_RESOLUTION|>--- conflicted
+++ resolved
@@ -332,32 +332,16 @@
             const responseType = values["type"];
 
             if (responseType === "login") {
-<<<<<<< HEAD
-              Setting.showMessage("success", i18next.t("application:Logged in successfully"));
-
-              AuthBackend.getAccount("")
-                .then((res) => {
-                  let account = null;
-                  if (res.status === "ok") {
-                    account = res.data;
-
-                    if (account.passwordChangeRequired) {
-                      Setting.goToLink("/changePassword");
-                    } else {
-                      const link = Setting.getFromLink();
-                      Setting.goToLink(link);
-                    }
-                  } else {
-                    Setting.showMessage("error", `${i18next.t("application:Failed to sign in")}: ${res.msg}`);
-                  }
-                });
-=======
               if (res.msg === RequiredMfa) {
                 AuthBackend.getAccount().then((res) => {
                   if (res.status === "ok") {
                     const account = res.data;
-                    account.organization = res.data2;
-                    this.onUpdateAccount(account);
+                    if (account.passwordChangeRequired) {
+                      Setting.goToLink("/changePassword");
+                    } else {
+                      account.organization = res.data2;
+                      this.onUpdateAccount(account);
+                    }
                   }
                 });
                 Setting.goToLink(`/prompt/${this.getApplicationObj().name}?promptType=mfa`);
@@ -366,7 +350,6 @@
                 const link = Setting.getFromLink();
                 Setting.goToLink(link);
               }
->>>>>>> 95ab2472
             } else if (responseType === "code") {
               this.postCodeLoginAction(res);
             } else if (responseType === "token" || responseType === "id_token") {
