// Copyright 2023 The Casdoor Authors. All Rights Reserved.
//
// Licensed under the Apache License, Version 2.0 (the "License");
// you may not use this file except in compliance with the License.
// You may obtain a copy of the License at
//
//      http://www.apache.org/licenses/LICENSE-2.0
//
// Unless required by applicable law or agreed to in writing, software
// distributed under the License is distributed on an "AS IS" BASIS,
// WITHOUT WARRANTIES OR CONDITIONS OF ANY KIND, either express or implied.
// See the License for the specific language governing permissions and
// limitations under the License.

import moment from "moment";
import React from "react";
import {Button, Card, Col, DatePicker, Input, InputNumber, Row, Select, Switch} from "antd";
import * as OrganizationBackend from "./backend/OrganizationBackend";
import * as PlanBackend from "./backend/PlanBackend";
import * as SubscriptionBackend from "./backend/SubscriptionBackend";
import * as UserBackend from "./backend/UserBackend";
import * as Setting from "./Setting";
import i18next from "i18next";
import dayjs from "dayjs";

class SubscriptionEditPage extends React.Component {
  constructor(props) {
    super(props);
    this.state = {
      classes: props,
      organizationName: props.organizationName !== undefined ? props.organizationName : props.match.params.organizationName,
      subscriptionName: props.match.params.subscriptionName,
      subscription: null,
      organizations: [],
      users: [],
      planes: [],
      providers: [],
      mode: props.location.mode !== undefined ? props.location.mode : "edit",
    };
  }

  UNSAFE_componentWillMount() {
    this.getSubscription();
    this.getOrganizations();
  }

  getSubscription() {
    SubscriptionBackend.getSubscription(this.state.organizationName, this.state.subscriptionName)
      .then((subscription) => {
        if (subscription === null) {
          this.props.history.push("/404");
          return;
        }

        this.setState({
          subscription: subscription,
        });

        this.getUsers(subscription.owner);
        this.getPlanes(subscription.owner);
      });
  }

  getPlanes(organizationName) {
    PlanBackend.getPlans(organizationName)
      .then((res) => {
        this.setState({
          planes: res,
        });
      });
  }

  getUsers(organizationName) {
    UserBackend.getUsers(organizationName)
      .then((res) => {
        this.setState({
          users: res,
        });
      });
  }

  getOrganizations() {
    OrganizationBackend.getOrganizations("admin")
      .then((res) => {
        this.setState({
          organizations: (res.msg === undefined) ? res : [],
        });
      });
  }

  parseSubscriptionField(key, value) {
    if ([""].includes(key)) {
      value = Setting.myParseInt(value);
    }
    return value;
  }

  updateSubscriptionField(key, value) {
    value = this.parseSubscriptionField(key, value);

    const subscription = this.state.subscription;
    subscription[key] = value;
    this.setState({
      subscription: subscription,
    });
  }

  renderSubscription() {
    return (
      <Card size="small" title={
        <div>
          {this.state.mode === "add" ? i18next.t("subscription:New Subscription") : i18next.t("subscription:Edit Subscription")}&nbsp;&nbsp;&nbsp;&nbsp;
          <Button onClick={() => this.submitSubscriptionEdit(false)}>{i18next.t("general:Save")}</Button>
          <Button style={{marginLeft: "20px"}} type="primary" onClick={() => this.submitSubscriptionEdit(true)}>{i18next.t("general:Save & Exit")}</Button>
          {this.state.mode === "add" ? <Button style={{marginLeft: "20px"}} onClick={() => this.deleteSubscription()}>{i18next.t("general:Cancel")}</Button> : null}
        </div>
      } style={(Setting.isMobile()) ? {margin: "5px"} : {}} type="inner">
        <Row style={{marginTop: "10px"}} >
          <Col style={{marginTop: "5px"}} span={(Setting.isMobile()) ? 22 : 2}>
            {Setting.getLabel(i18next.t("general:Organization"), i18next.t("general:Organization - Tooltip"))} :
          </Col>
          <Col span={22} >
            <Select virtual={false} style={{width: "100%"}} value={this.state.subscription.owner} onChange={(owner => {
              this.updateSubscriptionField("owner", owner);
              this.getUsers(owner);
              this.getPlanes(owner);
            })}
            options={this.state.organizations.map((organization) => Setting.getOption(organization.name, organization.name))
            } />
          </Col>
        </Row>
        <Row style={{marginTop: "20px"}} >
          <Col style={{marginTop: "5px"}} span={(Setting.isMobile()) ? 22 : 2}>
            {Setting.getLabel(i18next.t("general:Name"), i18next.t("general:Name - Tooltip"))} :
          </Col>
          <Col span={22} >
            <Input value={this.state.subscription.name} onChange={e => {
              this.updateSubscriptionField("name", e.target.value);
            }} />
          </Col>
        </Row>
        <Row style={{marginTop: "20px"}} >
          <Col style={{marginTop: "5px"}} span={(Setting.isMobile()) ? 22 : 2}>
            {Setting.getLabel(i18next.t("general:Display name"), i18next.t("general:Display name - Tooltip"))} :
          </Col>
          <Col span={22} >
            <Input value={this.state.subscription.displayName} onChange={e => {
              this.updateSubscriptionField("displayName", e.target.value);
            }} />
          </Col>
        </Row>
        <Row style={{marginTop: "20px"}} >
          <Col style={{marginTop: "5px"}} span={(Setting.isMobile()) ? 22 : 2}>
            {Setting.getLabel(i18next.t("subscription:Duration"), i18next.t("subscription:Duration - Tooltip"))}
          </Col>
          <Col span={22} >
            <InputNumber value={this.state.subscription.duration} onChange={value => {
              this.updateSubscriptionField("duration", value);
            }} />
          </Col>
        </Row>
        <Row style={{marginTop: "20px"}} >
          <Col style={{marginTop: "5px"}} span={(Setting.isMobile()) ? 22 : 2}>
            {Setting.getLabel(i18next.t("subscription:Start date"), i18next.t("subscription:Start date - Tooltip"))}
          </Col>
          <Col span={22} >
            <DatePicker value={dayjs(this.state.subscription.startDate)} onChange={value => {
              this.updateSubscriptionField("startDate", value);
            }} />
          </Col>
        </Row>
        <Row style={{marginTop: "20px"}} >
          <Col style={{marginTop: "5px"}} span={(Setting.isMobile()) ? 22 : 2}>
            {Setting.getLabel(i18next.t("subscription:End date"), i18next.t("subscription:End date - Tooltip"))}
          </Col>
          <Col span={22} >
            <DatePicker value={dayjs(this.state.subscription.endDate)} onChange={value => {
              this.updateSubscriptionField("endDate", value);
            }} />
          </Col>
        </Row>
        <Row style={{marginTop: "20px"}} >
          <Col style={{marginTop: "5px"}} span={(Setting.isMobile()) ? 22 : 2}>
            {Setting.getLabel(i18next.t("general:User"), i18next.t("general:User - Tooltip"))} :
          </Col>
          <Col span={22} >
            <Select style={{width: "100%"}} value={this.state.subscription.user}
              onChange={(value => {this.updateSubscriptionField("user", value);})}
              options={this.state.users.map((user) => Setting.getOption(`${user.owner}/${user.name}`, `${user.owner}/${user.name}`))}
            />
          </Col>
        </Row>

        <Row style={{marginTop: "20px"}} >
          <Col style={{marginTop: "5px"}} span={(Setting.isMobile()) ? 22 : 2}>
            {Setting.getLabel(i18next.t("general:Plan"), i18next.t("general:Plan - Tooltip"))} :
          </Col>
          <Col span={22} >
            <Select virtual={false} style={{width: "100%"}} value={this.state.subscription.plan} onChange={(value => {this.updateSubscriptionField("plan", value);})}
              options={this.state.planes.map((plan) => Setting.getOption(`${plan.owner}/${plan.name}`, `${plan.owner}/${plan.name}`))
              } />
          </Col>
        </Row>
        <Row style={{marginTop: "20px"}} >
          <Col style={{marginTop: "5px"}} span={(Setting.isMobile()) ? 22 : 2}>
            {Setting.getLabel(i18next.t("general:Discount"), i18next.t("general:Discount - Tooltip"))} :
          </Col>
          <Col span={22} >
            <Input value={this.state.subscription.discount} onChange={e => {
              this.updateSubscriptionField("Discount", e.target.value);
            }} />
          </Col>
        </Row>
        <Row style={{marginTop: "20px"}} >
          <Col style={{marginTop: "5px"}} span={(Setting.isMobile()) ? 22 : 2}>
            {Setting.getLabel(i18next.t("general:Description"), i18next.t("general:Description - Tooltip"))} :
          </Col>
          <Col span={22} >
            <Input value={this.state.subscription.description} onChange={e => {
              this.updateSubscriptionField("description", e.target.value);
            }} />
          </Col>
        </Row>
        <Row style={{marginTop: "20px"}} >
          <Col style={{marginTop: "5px"}} span={(Setting.isMobile()) ? 19 : 2}>
            {Setting.getLabel(i18next.t("general:Is enabled"), i18next.t("general:Is enabled - Tooltip"))} :
          </Col>
          <Col span={1} >
            <Switch checked={this.state.subscription.isEnabled} onChange={checked => {
              this.updateSubscriptionField("isEnabled", checked);
            }} />
          </Col>
        </Row>
        <Row style={{marginTop: "20px"}} >
          <Col style={{marginTop: "5px"}} span={(Setting.isMobile()) ? 22 : 2}>
            {Setting.getLabel(i18next.t("permission:Submitter"), i18next.t("permission:Submitter - Tooltip"))} :
          </Col>
          <Col span={22} >
            <Input disabled={true} value={this.state.subscription.submitter} onChange={e => {
              this.updateSubscriptionField("submitter", e.target.value);
            }} />
          </Col>
        </Row>
        <Row style={{marginTop: "20px"}} >
          <Col style={{marginTop: "5px"}} span={(Setting.isMobile()) ? 22 : 2}>
            {Setting.getLabel(i18next.t("permission:Approver"), i18next.t("permission:Approver - Tooltip"))} :
          </Col>
          <Col span={22} >
            <Input disabled={true} value={this.state.subscription.approver} onChange={e => {
              this.updateSubscriptionField("approver", e.target.value);
            }} />
          </Col>
        </Row>
        <Row style={{marginTop: "20px"}} >
          <Col style={{marginTop: "5px"}} span={(Setting.isMobile()) ? 22 : 2}>
            {Setting.getLabel(i18next.t("permission:Approve time"), i18next.t("permission:Approve time - Tooltip"))} :
          </Col>
          <Col span={22} >
            <Input disabled={true} value={Setting.getFormattedDate(this.state.subscription.approveTime)} onChange={e => {
              this.updatePermissionField("approveTime", e.target.value);
            }} />
          </Col>
        </Row>
        <Row style={{marginTop: "20px"}} >
          <Col style={{marginTop: "5px"}} span={(Setting.isMobile()) ? 22 : 2}>
            {Setting.getLabel(i18next.t("general:State"), i18next.t("general:State - Tooltip"))} :
          </Col>
          <Col span={22} >
            <Select virtual={false} disabled={!Setting.isLocalAdminUser(this.props.account)} style={{width: "100%"}} value={this.state.subscription.state} onChange={(value => {
              if (this.state.subscription.state !== value) {
                if (value === "Approved") {
                  this.updateSubscriptionField("approver", this.props.account.name);
                  this.updateSubscriptionField("approveTime", moment().format());
                } else {
                  this.updateSubscriptionField("approver", "");
                  this.updateSubscriptionField("approveTime", "");
                }
              }

              this.updateSubscriptionField("state", value);
            })}
            options={[
<<<<<<< HEAD
              {value: "New", name: i18next.t("subscription:New")},
              {value: "Pending", name: i18next.t("subscription:Pending")},
              {value: "PreAuthorized", name: i18next.t("subscription:PreAuthorized")},
              {value: "Authorized", name: i18next.t("subscription:Authorized")},
              {value: "Unauthorized", name: i18next.t("subscription:Unauthorized")},
              {value: "Started", name: i18next.t("subscription:Started")},
              {value: "PreFinished", name: i18next.t("subscription:PreFinished")},
              {value: "Finished", name: i18next.t("subscription:Finished")},
              {value: "Cancelled", name: i18next.t("subscription:Cancelled")},
=======
              {value: "Approved", name: i18next.t("permission:Approved")},
              {value: "Pending", name: i18next.t("permission:Pending")},
>>>>>>> 451fc903
            ].map((item) => Setting.getOption(item.name, item.value))}
            />
          </Col>
        </Row>
      </Card>
    );
  }

  submitSubscriptionEdit(willExist) {
    const subscription = Setting.deepCopy(this.state.subscription);
    SubscriptionBackend.updateSubscription(this.state.organizationName, this.state.subscriptionName, subscription)
      .then((res) => {
        if (res.status === "ok") {
          Setting.showMessage("success", i18next.t("general:Successfully saved"));
          this.setState({
            subscriptionName: this.state.subscription.name,
          });

          if (willExist) {
            this.props.history.push("/subscriptions");
          } else {
            this.props.history.push(`/subscriptions/${this.state.subscription.owner}/${this.state.subscription.name}`);
          }
        } else {
          Setting.showMessage("error", `${i18next.t("general:Failed to save")}: ${res.msg}`);
          this.updateSubscriptionField("name", this.state.subscriptionName);
        }
      })
      .catch(error => {
        Setting.showMessage("error", `${i18next.t("general:Failed to connect to server")}: ${error}`);
      });
  }

  deleteSubscription() {
    SubscriptionBackend.deleteSubscription(this.state.subscription)
      .then((res) => {
        if (res.status === "ok") {
          this.props.history.push("/subscriptions");
        } else {
          Setting.showMessage("error", `${i18next.t("general:Failed to delete")}: ${res.msg}`);
        }
      })
      .catch(error => {
        Setting.showMessage("error", `${i18next.t("general:Failed to connect to server")}: ${error}`);
      });
  }

  render() {
    return (
      <div>
        {
          this.state.subscription !== null ? this.renderSubscription() : null
        }
        <div style={{marginTop: "20px", marginLeft: "40px"}}>
          <Button size="large" onClick={() => this.submitSubscriptionEdit(false)}>{i18next.t("general:Save")}</Button>
          <Button style={{marginLeft: "20px"}} type="primary" size="large" onClick={() => this.submitSubscriptionEdit(true)}>{i18next.t("general:Save & Exit")}</Button>
          {this.state.mode === "add" ? <Button style={{marginLeft: "20px"}} size="large" onClick={() => this.deleteSubscription()}>{i18next.t("general:Cancel")}</Button> : null}
        </div>
      </div>
    );
  }
}

export default SubscriptionEditPage;<|MERGE_RESOLUTION|>--- conflicted
+++ resolved
@@ -280,7 +280,6 @@
               this.updateSubscriptionField("state", value);
             })}
             options={[
-<<<<<<< HEAD
               {value: "New", name: i18next.t("subscription:New")},
               {value: "Pending", name: i18next.t("subscription:Pending")},
               {value: "PreAuthorized", name: i18next.t("subscription:PreAuthorized")},
@@ -290,10 +289,6 @@
               {value: "PreFinished", name: i18next.t("subscription:PreFinished")},
               {value: "Finished", name: i18next.t("subscription:Finished")},
               {value: "Cancelled", name: i18next.t("subscription:Cancelled")},
-=======
-              {value: "Approved", name: i18next.t("permission:Approved")},
-              {value: "Pending", name: i18next.t("permission:Pending")},
->>>>>>> 451fc903
             ].map((item) => Setting.getOption(item.name, item.value))}
             />
           </Col>
