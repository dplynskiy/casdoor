--- conflicted
+++ resolved
@@ -125,19 +125,14 @@
 p, *, *, GET, /api/get-default-application, *, *
 p, *, *, GET, /api/get-prometheus-info, *, *
 p, *, *, *, /api/metrics, *, *
-<<<<<<< HEAD
 p, *, *, GET, /api/get-subscriptions, *, *
 p, *, *, GET, /api/get-pricings, *, *
 p, *, *, GET, /api/get-plans, *, *
 p, *, *, GET, /api/get-pricing, *, *
 p, *, *, GET, /api/get-plan, *, *
+p, *, *, GET, /api/get-organization-names, *, *
 p, *, *, *, /api/update-subscription-postback, *, *
 p, *, *, *, /api/apply-blueprint, *, *
-=======
-p, *, *, GET, /api/get-pricing, *, *
-p, *, *, GET, /api/get-plan, *, *
-p, *, *, GET, /api/get-organization-names, *, *
->>>>>>> 451fc903
 `
 
 		sa := stringadapter.NewAdapter(ruleText)
